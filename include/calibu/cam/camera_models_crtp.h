/*
  This file is part of the Calibu Project.
  https://github.com/arpg/Calibu

  Copyright (C) 2015
  Steven Lovegrove,
  Nima Keivan
  Christoffer Heckman,
  Gabe Sibley,
  University of Colorado at Boulder,
  George Washington University.

  Licensed under the Apache License, Version 2.0 (the "License");
  you may not use this file except in compliance with the License.
  You may obtain a copy of the License at

  http://www.apache.org/licenses/LICENSE-2.0

  Unless required by applicable law or agreed to in writing, software
  distributed under the License is distributed on an "AS IS" BASIS,
  WITHOUT WARRANTIES OR CONDITIONS OF ANY KIND, either express or implied.
  See the License for the specific language governing permissions and
  limitations under the License.
*/

/**
 * This file defines various camera models via including their files.
 *
 *
 * NOTES ON RADIAL DISTORTION MODELS (Poly2, Poly3, Rational3, etc.)
 * Generalized radial distortion model:
 *   x_d = f(r_u)*x_u                           (1)
 *   y_d = f(r_u)*y_u
 *   r_d = sqrt(x_d^2 + y_d^2)
 *   r_d = sqrt((f(r_u)*x_u)^2 + (f(r_u)*y_u)^2)
 *   r_d = sqrt((f(r_u))^2*(x_u^2*y_u^2))       (2)
 * Recall that r_u = x_u^2*y_u^2                (3)
 * So, if we want to consider purely the radii, substitute (3) into (2):
 *   r_d = r_u*f(r_u)                           (4)
 * here, r_d is known, so if we find minimum of (r_u*f(r_u)-r_d)^2 we are effectively finding
 * the zeroes of equation (4), and several models use the Newton method to approximate these quickly.
 * Using the found r_u, we use r_u / r_d = 1 / f(r_u) to compute the factor,
 * so we can compute x_u = (r_u / r_d) * x_d.
 */

#pragma once
#include <calibu/cam/camera_crtp.h>
#include <calibu/cam/camera_crtp_impl.h>
#include <calibu/cam/camera_utils.h>
#include <iostream>

<<<<<<< HEAD
namespace calibu {
struct CameraUtils {
  /** Euclidean distance from (0, 0) to given pixel */
  template<typename T>
  static inline T PixNorm(const T* pix) {
    return sqrt(pix[0] * pix[0] + pix[1] * pix[1]);
  }

  template<typename T>
  static void Scale(const double s, T* params) {
    params[0] *= s;
    params[1] *= s;
    params[2] = s*(params[2]+0.5) - 0.5;
    params[3] = s*(params[3]+0.5) - 0.5;
  }

  template<typename T>
  static inline void K(const T* params, T* Kmat) {
    Kmat[0] = params[0];
    Kmat[1] = 0;
    Kmat[2] = 0;
    Kmat[3] = 0;
    Kmat[4] = params[1];
    Kmat[5] = 0;
    Kmat[6] = params[2];
    Kmat[7] = params[3];
    Kmat[8] = 1;
    //Kmat << params[0], 0, params[2],
    //    0, params[1], params[3],
    //    0, 0, 1;
  }

  /** (x, y, z) -> (x, y)
   *
   * @param ray A 3-vector of (x, y, z)
   * @param pix A 2-vector (x, y)
   * */
  template<typename T>
  static inline void Dehomogenize(const T* ray, T* px_dehomogenized) {
    px_dehomogenized[0] = ray[0] / ray[2];
    px_dehomogenized[1] = ray[1] / ray[2];
  }

  /**
   * (x, y) -> (x, y, z), with z = 1
   *
   * @param pix A 2-vector (x, y)
   * @param ray_homogenized A 3-vector to be filled in
   */
  template<typename T>
  static inline void Homogenize(const T* pix, T* ray_homogenized) {
    ray_homogenized[0] = pix[0];
    ray_homogenized[1] = pix[1];
    ray_homogenized[2] = (T)1.0;
  }

  /**
   * Derivative of "Dehomogenize" with respect to the homogenous ray
   * that is being dehomogenized.
   *
   * @param ray A 3-vector of (x, y, z)
   * @param j A 2x3 matrix stored in column-major order
   */
  template<typename T>
  static inline void dDehomogenize_dray(const T* ray, T* j) {
    const T z_sq = ray[2] * ray[2];
    const T z_inv = 1.0 / ray[2];
    // Column major storage order.
    j[0] = z_inv;   j[2] = 0;       j[4] = -ray[0] / z_sq;
    j[1] = 0;       j[3] = z_inv;   j[5] = -ray[1] / z_sq;
  }

  template<typename T>
  static inline void dMultK_dparams(const T*, const T* pix, T* j) {
    j[0] = pix[0];    j[2] = 0;       j[4] = 1;   j[6] = 0;
    j[1] = 0;         j[3] = pix[1];  j[5] = 0;   j[7] = 1;
  }

  template<typename T>
  static inline void dMultInvK_dparams(const T* params, const T* pix, T* j) {
    j[0] = -(pix[0] - params[2]) / (params[0] * params[0]);
    j[1] = 0;
    j[2] = 0;

    j[3] = 0;
    j[4] = -(pix[1] - params[3]) / (params[1] * params[1]);
    j[5] = 0;

    j[6] = -1 / params[0];
    j[7] = 0;
    j[8] = 0;

    j[9] = 0;
    j[10] = -1 / params[1];
    j[11] = 0;
  }

  /**
   * Transform a dehomogenized real-world point with calibration focal
   * length and principal point to place it in its imaged location.
   */
  template<typename T>
  static inline void MultK(const T* params, const T* pix, T* pix_k) {
    pix_k[0] = params[0] * pix[0] + params[2];
    pix_k[1] = params[1] * pix[1] + params[3];
  }

  /**
   * Take an image plane pixel and camera params and place it in
   * dehomogenized world coords.
   */
  template<typename T>
  static inline void MultInvK(const T* params, const T* pix, T* pix_kinv) {
    pix_kinv[0] = (pix[0] - params[2]) / params[0];
    pix_kinv[1] = (pix[1] - params[3]) / params[1];
  }
};

template<typename Scalar = double>
class LinearCamera : public CameraImpl<Scalar, 4, LinearCamera<Scalar> > {
  typedef CameraImpl<Scalar, 4, LinearCamera<Scalar> > Base;
 public:
  using Base::Base;

  static constexpr int NumParams = 4;

  template<typename T>
  static void Scale( const double s, T* params ) {
    CameraUtils::Scale( s, params );
  }

  // NOTE: We ASSUME the first four entries of params_ to be fu, fv, sx
  // and sy. If your camera model doesn't respect this ordering, then evaluating
  // K for it will result in an incorrect matrix.
  template<typename T>
  static void K( const T* params , T* Kmat) {
    CameraUtils::K( params , Kmat);
  }

  template<typename T>
  static void Unproject(const T* pix, const T* params, T* ray) {
    // First multiply by inverse K and calculate distortion parameter.
    T pix_kinv[2];
    CameraUtils::MultInvK(params, pix, pix_kinv);
    // Homogenize the point.
    CameraUtils::Homogenize<T>(pix_kinv, ray);
  }

  template<typename T>
  static void Project(const T* ray, const T* params, T* pix) {
    // De-homogenize and multiply by K.
    CameraUtils::Dehomogenize(ray, pix);
    CameraUtils::MultK<T>(params, pix, pix);
  }

  template<typename T>
  static void dProject_dparams(const T* ray, const T* params, T* j) {
    T pix[2];
    CameraUtils::Dehomogenize(ray, pix);
    CameraUtils::dMultK_dparams(params, pix, j);
  }

  template<typename T>
  static void dUnproject_dparams(const T* pix, const T* params, T* j) {
    CameraUtils::dMultInvK_dparams(params, pix, j);
  }

  template<typename T>
  static void dProject_dray(const T* ray, const T* params, T* j) {
    // De-homogenize and multiply by K.
    T pix[2];
    CameraUtils::Dehomogenize(ray, pix);
    // Calculte the dehomogenization derivative.
    CameraUtils::dDehomogenize_dray(ray, j);

    // Do the multiplication dkmult * ddehomogenized_dray
    j[0] *= params[0];
    // j[1] *= params[1];  // This equals zero.
    // j[2] *= params[0];  // This equals zero.
    j[3] *= params[1];
    j[4] *= params[0];
    j[5] *= params[1];
  }
};

/// Model "fov," colloquially known as "fisheye" model.
constexpr double kFovCamDistEps = 1e-5;
template<typename Scalar = double>
class FovCamera : public CameraImpl<Scalar, 5, FovCamera<Scalar> > {
  typedef CameraImpl<Scalar, 5, FovCamera<Scalar> > Base;
 public:
  using Base::Base;

  static constexpr int NumParams = 5;

  template<typename T>
  static void Scale( const double s, T* params ) {
    CameraUtils::Scale( s, params );
  }

  // NOTE: A camera calibration matrix only makes sense for a LinearCamera.
  // Such a matrix only exists if derived for linear projection models. Ideally
  // any time we call for K it would be on a linear camera, but we provide this
  // functionality for obtaining approximate solutions.
  // FURTHER NOTE: We ASSUME the first four entries of params_ to be fu, fv, sx
  // and sy. If your camera model doesn't respect this ordering, then evaluating
  // K for it will result in an incorrect (even approximate) matrix.
  template<typename T>
  static void K( const T* params , T* Kmat) {
    CameraUtils::K( params, Kmat);
  }

  // For these derivatives, refer to the camera_derivatives.m matlab file.
  template<typename T>
  static T Factor(const T rad, const T* params) {
    const T param = params[4];
    if (param * param > (T)kFovCamDistEps) {
      const T mul2_tanw_by2 = (T)2.0 * tan(param / (T)2.0);
      if (rad * rad < (T)kFovCamDistEps) {
        // limit r->0
        return mul2_tanw_by2 / param;
      }
      return atan(rad * mul2_tanw_by2) / (rad * param);
    }
    // limit w->0
    return (T)1;
  }

  template<typename T>
  static T dFactor_dparam(const T rad, const T* params, T* fac) {
    const T param = params[4];
    if (param * param > kFovCamDistEps) {
      const T tanw_by2 = tan(param / (T)2.0);
      const T mul2_tanw_by2 = (T)2.0 * tanw_by2;
      if (rad * rad < kFovCamDistEps) {
        // limit r->0
        *fac = mul2_tanw_by2 / param;
        return ((T)2 * ((tanw_by2 * tanw_by2) / (T)2 + (T)0.5)) / param -
            mul2_tanw_by2 / (param * param);
      }
      const T tanw_by2_sq = tanw_by2 * tanw_by2;
      const T atan_mul2_tanw_by2 = atan(rad * mul2_tanw_by2);
      const T rad_mul_param = (rad * param);
      *fac = atan_mul2_tanw_by2 / rad_mul_param;
      return ((T)2 * (tanw_by2_sq / (T)2 + (T)0.5)) /
          (param * ((T)4 * tanw_by2_sq * rad * rad + (T)1)) -
          atan_mul2_tanw_by2 / (rad_mul_param * param);
    }
    // limit w->0
    *fac = (T)1;
    return (T)0;
  }

  template<typename T>
  static T dFactor_drad(const T rad, const T* params, T* fac) {
    const T param = params[4];
    if(param * param < kFovCamDistEps) {
      *fac = (T)1;
      return (T)0;
    }else{
      const T tan_wby2 = tan(param / (T)2.0);
      const T mul2_tanw_by2 = (T)2.0 * tan_wby2;

      if(rad * rad < kFovCamDistEps) {
        *fac = mul2_tanw_by2 / param;
        return (T)0;
      }else{
        const T atan_mul2_tanw_by2 = atan(rad * mul2_tanw_by2);
        const T rad_mul_param = (rad * param);

        *fac = atan_mul2_tanw_by2 / rad_mul_param;
        return ((T)2 * tan_wby2) /
            (rad * param * ((T)4 * rad * rad * tan_wby2 * tan_wby2 + (T)1)) -
            atan_mul2_tanw_by2 / (rad * rad_mul_param);
      }
    }
  }


  template<typename T>
  static T Factor_inv(const T rad, const T* params) {
    const T param = params[4];
    if(param * param > kFovCamDistEps) {
      const T w_by2 = param / (T)2.0;
      const T mul_2tanw_by2 = tan(w_by2) * (T)2.0;

      if(rad * rad < kFovCamDistEps) {
        // limit r->0
        return param / mul_2tanw_by2;
      }
      return tan(rad * param) / (rad * mul_2tanw_by2);
    }
    // limit w->0
    return (T)1.0;
  }

  template<typename T>
  static T dFactor_inv_dparam(const T rad, const T* params) {
    const T param = params[4];
    if(param * param > kFovCamDistEps) {
      const T tan_wby2 = tan(param / (T)2.0);
      if(rad * rad < kFovCamDistEps) {
        return (T)1.0 / ((T)2 * tan_wby2) -
            (param * (tan_wby2 * tan_wby2 / (T)2.0 + (T)0.5)) /
            ((T)2.0 * tan_wby2 * tan_wby2);
      }
      const T tan_rad_mul_w = tan(rad * param);
      const T tanw_by2_sq = tan_wby2 * tan_wby2;
      return (tan_rad_mul_w * tan_rad_mul_w + (T)1.0) / ((T)2.0 * tan_wby2) -
          (tan_rad_mul_w * (tanw_by2_sq / (T)2.0 + (T)0.5)) /
          ((T)2.0 * rad * tanw_by2_sq);
    }
    // limit w->0
    return (T)0.0;
  }

  template<typename T>
  static T dFactor_inv_drad(const T rad, const T* params, T* fac) {
    const T param = params[4];
    if(param * param > kFovCamDistEps) {
      const T w_by2 = param / (T)2.0;
      const T tan_w_by2 = tan(w_by2);
      const T mul_2tanw_by2 = tan_w_by2 * (T)2.0;
      if(rad * rad < kFovCamDistEps) {
        *fac = param / tan_w_by2;
        return (T)0;
      }
      const T one_by_tan_w_by_2 = (T)1.0 / tan_w_by2;
      const T tan_rad_mul_w = tan(rad * param);
      *fac = tan_rad_mul_w / (rad * mul_2tanw_by2);
      return (one_by_tan_w_by_2 * param *
              (tan_rad_mul_w * tan_rad_mul_w + (T)1)) / ((T)2 * rad) -
          (one_by_tan_w_by_2 * tan_rad_mul_w) / (2 * rad * rad);
    }
    // limit w->0
    *fac = (T)1;
    return (T)0.0;
  }

  template<typename T>
  static void Unproject(const T* pix, const T* params, T* ray) {
    // First multiply by inverse K and calculate distortion parameter.
    T pix_kinv[2];
    CameraUtils::MultInvK(params, pix, pix_kinv);
    const T fac_inv =
        Factor_inv(CameraUtils::PixNorm(pix_kinv), params);
    pix_kinv[0] *= fac_inv;
    pix_kinv[1] *= fac_inv;
    // Homogenize the point.
    CameraUtils::Homogenize<T>(pix_kinv, ray);
  }

  template<typename T>
  static void dUnproject_dparams(const T* pix, const T* params, T* j) {
    T pix_kinv[2];
    CameraUtils::MultInvK(params, pix, pix_kinv);
    CameraUtils::dMultInvK_dparams(params, pix, j);

    // The complexity of this jacobian is due to the fact that the distortion
    // factor is calculated _after_ the multiplication by K^-1, therefore
    // the parameters of K affect both pix_kinv and fac_inv. Therefore we
    // use the product rule to push the derivatives w.r.t. K through both
    // functions.

    T rad = CameraUtils::PixNorm(pix_kinv);
    T fac_inv;
    const T dfac_inv_drad_byrad =
        dFactor_inv_drad(rad, params, &fac_inv) / rad;
    const T dfac_inv_dp[2] = { pix_kinv[0] * dfac_inv_drad_byrad,
                               pix_kinv[1] * dfac_inv_drad_byrad };
    // Calculate the jacobian of the factor w.r.t. the K parameters.
    T dfac_dparams[4];
    dfac_dparams[0] = dfac_inv_dp[0] * j[0];
    dfac_dparams[1] = dfac_inv_dp[1] * j[4];
    dfac_dparams[2] = dfac_inv_dp[0] * j[6];
    dfac_dparams[3] = dfac_inv_dp[1] * j[10];

    // This is the derivatives w.r.t. K parameters for K^-1 * fac_inv
    T dfac_inv =
        dFactor_inv_dparam(rad, params);
    j[0] *= fac_inv;
    j[4] *= fac_inv;
    j[6] *= fac_inv;
    j[10] *= fac_inv;

    // Total derivative w.r.t. the K parameters for fac_inv added to the
    // previous values (product rule)
    j[0] += dfac_dparams[0] * pix_kinv[0];
    j[1] += dfac_dparams[0] * pix_kinv[1];

    j[3] += dfac_dparams[1] * pix_kinv[0];
    j[4] += dfac_dparams[1] * pix_kinv[1];

    j[6] += dfac_dparams[2] * pix_kinv[0];
    j[7] += dfac_dparams[2] * pix_kinv[1];

    j[9] += dfac_dparams[3] * pix_kinv[0];
    j[10] += dfac_dparams[3] * pix_kinv[1];

    // Derivatives w.r.t. the w parameter do not need to go through the chain
    // rule as they do not affect the multiplication by K^-1.
    j[12] = pix_kinv[0] * dfac_inv;
    j[13] = pix_kinv[1] * dfac_inv;
    j[14] = 0;
  }

  template<typename T>
  static void Project(const T* ray, const T* params, T* pix) {
    // De-homogenize and multiply by K.
    CameraUtils::Dehomogenize(ray, pix);
    // Calculate distortion parameter.
    const T fac =
        Factor(CameraUtils::PixNorm(pix), params);
    pix[0] *= fac;
    pix[1] *= fac;
    CameraUtils::MultK<T>(params, pix, pix);
  }

  template<typename T>
  static void dProject_dparams(const T* ray, const T* params, T* j) {
    T pix[2];
    CameraUtils::Dehomogenize(ray, pix);
    // This derivative is simplified compared to the unproject derivative,
    // as we first calculate the distortion parameter, then multiply by K.
    // The derivatives are then a simple application of the chain rule.
    T fac;
    T d_fac = dFactor_dparam(CameraUtils::PixNorm(pix), params, &fac);
    CameraUtils::dMultK_dparams(params, pix, j);
    j[0] *= fac;
    j[3] *= fac;
    // Derivatives w.r.t. w:
    j[8] = params[0] * pix[0] * d_fac;
    j[9] = params[1] * pix[1] * d_fac;
  }

  template<typename T>
  static void dProject_dray(const T* ray, const T* params, T* j) {
    // De-homogenize and multiply by K.
    T pix[2];
    CameraUtils::Dehomogenize(ray, pix);
    // Calculte the dehomogenization derivative.
    T j_dehomog[6];
    CameraUtils::dDehomogenize_dray(ray, j_dehomog);

    const T rad = CameraUtils::PixNorm(pix);
    T fac;
    const T dfac_drad_byrad =
        dFactor_drad(rad, params, &fac) / rad;
    const T dfac_dp[2] = { pix[0] * dfac_drad_byrad,
                           pix[1] * dfac_drad_byrad };

    // Calculate the k matrix and distortion derivative.
    const T params0_pix0 = params[0] * pix[0];
    const T params1_pix1 = params[1] * pix[1];
    const T k00 = dfac_dp[0] * params0_pix0 + fac * params[0];
    const T k01 = dfac_dp[1] * params0_pix0;
    const T k10 = dfac_dp[0] * params1_pix1;
    const T k11 = dfac_dp[1] * params1_pix1 + fac * params[1];

    // Do the multiplication dkmult * ddehomogenized_dray
    j[0] = j_dehomog[0] * k00;
    j[1] = j_dehomog[0] * k10;
    j[2] = j_dehomog[3] * k01;
    j[3] = j_dehomog[3] * k11;
    j[4] = j_dehomog[4] * k00 + j_dehomog[5] * k01;
    j[5] = j_dehomog[4] * k10 + j_dehomog[5] * k11;
  }
};

/** Kannala-Brandt camera model.
 * Kannala and Brandt Like 'Generic' Projection Model
 * http://cs.iupui.edu/~tuceryan/pdf-repository/Kannala2006.pdf
 * http://april.eecs.umich.edu/wiki/index.php/Camera_suite
 */
template<typename Scalar = double>
class KannalaBrandtCamera : public CameraImpl<Scalar, 8, KannalaBrandtCamera<Scalar> > {
  typedef CameraImpl<Scalar, 8, KannalaBrandtCamera<Scalar> > Base;
 public:
  using Base::Base;

  static constexpr int NumParams = 8;

  template<typename T>
  static void Scale( const double s, T* params ) {
    CameraUtils::Scale( s, params );
  }

  // NOTE: We ASSUME the first four entries of params_ to be fu, fv, sx
  // and sy. If your camera model doesn't respect this ordering, then evaluating
  // K for it will result in an incorrect matrix.
  template<typename T>
  static void K( const T* params , T* Kmat) {
    CameraUtils::K( params , Kmat);
  }

  template<typename T>
  static void Unproject(const T* pix, const T* params, T* ray) {

    const T fu = params[0];
    const T fv = params[1];
    const T u0 = params[2];
    const T v0 = params[3];

    const T k0 = params[4];
    const T k1 = params[5];
    const T k2 = params[6];
    const T k3 = params[7];

    const T un = pix[0] - u0;
    const T vn = pix[1] - v0;
    const T psi = atan2( fu*vn, fv*un );

    const T rth = un / (fu * cos(psi) );

    // Use Newtons method to solve for theta.
    T th = rth;
    for (int i=0; i<5; i++)
    {
        // f = (th + k0*th**3 + k1*th**5 + k2*th**7 + k3*th**9 - rth)^2
        const T th2 = th*th;
        const T th3 = th2*th;
        const T th4 = th2*th2;
        const T th6 = th4*th2;
        const T x0 = k0*th3 + k1*th4*th + k2*th6*th + k3*th6*th3 - rth + th;
        const T x1 = 3*k0*th2 + 5*k1*th4 + 7*k2*th6 + 9*k3*th6*th2 + 1;
        const T d  = 2*x0*x1;
        const T d2 = 4*th*x0*(3*k0 + 10*k1*th2 + 21*k2*th4 + 36*k3*th6) + 2*x1*x1;
        const T delta = d / d2;
        th -= delta;
    }

    ray[0] = sin(th)*cos(psi);
    ray[1] = sin(th)*sin(psi);
    ray[2] = cos(th);
  }

  template<typename T>
  static void Project(const T* ray, const T* params, T* pix) {
    const T fu = params[0];
    const T fv = params[1];
    const T u0 = params[2];
    const T v0 = params[3];

    const T k0 = params[4];
    const T k1 = params[5];
    const T k2 = params[6];
    const T k3 = params[7];

    const T Xsq_plus_Ysq = ray[0]*ray[0]+ray[1]*ray[1];
    const T theta = atan2( sqrt(Xsq_plus_Ysq), ray[2] );
    const T psi = atan2( ray[1], ray[0] );

    const T theta2 = theta*theta;
    const T theta3 = theta2*theta;
    const T theta5 = theta3*theta2;
    const T theta7 = theta5*theta2;
    const T theta9 = theta7*theta2;
    const T r = theta + k0*theta3 + k1*theta5 + k2*theta7 + k3*theta9;

    pix[0] = fu*r*cos(psi) + u0;
    pix[1] = fv*r*sin(psi) + v0;
  }

  template<typename T>
  static void dProject_dparams(const T* ray, const T* params, T* j) {
    T pix[2];
    CameraUtils::Dehomogenize(ray, pix);
    CameraUtils::dMultK_dparams(params, pix, j);
  }

  template<typename T>
  static void dUnproject_dparams(const T* pix, const T* params, T* j) {
    CameraUtils::dMultInvK_dparams(params, pix, j);
  }

  template<typename T>
  static void dProject_dray(const T* ray, const T* params, T* j) {
      const T fu = params[0];
      const T fv = params[1];
      const T k0 = params[4];
      const T k1 = params[5];
      const T k2 = params[6];
      const T k3 = params[7];

      const T x0 = ray[0]*ray[0];
      const T x1 = ray[1]*ray[1];
      const T x2 = x0 + x1;
      const T x3 = sqrt(x2);
      const T x4 = std::pow(x2,3.0/2.0);
      const T x5 = ray[2]*ray[2] + x2;
      const T a = atan2(x3, ray[2]);
      const T a2 = a*a;
      const T a4 = a2*a2;
      const T a6 = a4*a2;
      const T a8 = a4*a4;
      const T x11 = k0*a2 + k1*a4 + k2*a6 + k3*a8 + 1;
      const T x12 = 3*k0*a2 + 5*k1*a4 + 7*k2*a6 + 9*k3*a8 + 1;
      const T x13 = ray[2]*x12/(x2*x5) - x11*a/x4;
      const T x14 = ray[0]*fu;
      const T x15 = ray[1]*fv;
      const T x16 = -1/x4;
      const T x17 = x11*a;
      const T x18 = -x12/x5;
      const T x19 = x17/x3;
      const T x20 = ray[2]*x12/(x2*x5);

      j[0] = fu*(x0*x16*x17 + x0*x20 + x19);
      j[1] = ray[1]*x13*x14;
      j[2] = x14*x18;
      j[3] = ray[0]*x13*x15;
      j[4] = fv*(x1*x16*x17 + x1*x20 + x19);
      j[5] = x15*x18;
      }
};

/** A second degree polynomial distortion model. */
template<typename Scalar = double>
class Poly2Camera : public CameraImpl<Scalar, 6, Poly2Camera<Scalar> > {
  typedef CameraImpl<Scalar, 6, Poly2Camera<Scalar> > Base;
 public:
  using Base::Base;

  static constexpr int NumParams = 6;

  template<typename T>
  static void Scale( const double s, T* params ) {
    CameraUtils::Scale( s, params );
  }

  // NOTE: A camera calibration matrix only makes sense for a LinearCamera.
  // Such a matrix only exists if derived for linear projection models. Ideally
  // any time we call for K it would be on a linear camera, but we provide this
  // functionality for obtaining approximate solutions.
  // FURTHER NOTE: We ASSUME the first four entries of params_ to be fu, fv, sx
  // and sy. If your camera model doesn't respect this ordering, then evaluating
  // K for it will result in an incorrect (even approximate) matrix.
  template<typename T>
  static void K( const T* params , T* Kmat) {
    CameraUtils::K( params , Kmat);
  }

  template<typename T>
  static T Factor(const T rad, const T* params) {
    T r2 = rad * rad;
    T r4 = r2 * r2;
    return (static_cast<T>(1.0) + params[4]*r2 + params[5]*r4);
  }

  template<typename T>
  static T dFactor_drad(const T r, const T* params, T* fac) {
    *fac = Factor(r, params);
    return 2.0*params[4]*r + 4.0*params[5]*r*r*r;
  }

  template<typename T>
  static T Factor_inv(const T r, const T* params) {
    T k1 = params[4];
    T k2 = params[5];

    // Use Newton's method to solve (fixed number of iterations)
    T ru = r;
    for (int i=0; i < 5; i++) {
      // Common sub-expressions of d, d2
      T ru2 = ru * ru;
      T ru4 = ru2 * ru2;
      T pol = k1 * ru2 + k2 * ru4 + 1;
      T pol2 = 2 * ru2 * (k1 + 2 * k2 * ru2);
      T pol3 = pol + pol2;

      // 1st derivative
      T d = (ru * (pol) - r)  *  2 * pol3;
      // 2nd derivative
      T d2 = (4 * ru * (ru * pol - r) *
              (3 * k1 + 10 * k2 * ru2 ) +
              2 * pol3 * pol3);
      // Delta update
      T delta = d / d2;
      ru -= delta;
    }

    // Return the undistortion factor
    return ru / r;
  }

  template<typename T>
  static void Unproject(const T* pix, const T* params, T* ray) {
    // First multiply by inverse K and calculate distortion parameter.
    T pix_kinv[2];
    CameraUtils::MultInvK(params, pix, pix_kinv);

    // Homogenize the point.
    CameraUtils::Homogenize<T>(pix_kinv, ray);
    const T fac_inv = Factor_inv(CameraUtils::PixNorm(pix_kinv), params);
    pix_kinv[0] *= fac_inv;
    pix_kinv[1] *= fac_inv;
    CameraUtils::Homogenize<T>(pix_kinv, ray);
  }

  template<typename T>
  static void Project(const T* ray, const T* params, T* pix) {
    // De-homogenize and multiply by K.
    CameraUtils::Dehomogenize(ray, pix);

    // Calculate distortion parameter.
    const T fac = Factor(CameraUtils::PixNorm(pix), params);
    pix[0] *= fac;
    pix[1] *= fac;
    CameraUtils::MultK<T>(params, pix, pix);
  }

  template<typename T>
  static void dProject_dray(const T* ray, const T* params, T* j) {
    // De-homogenize and multiply by K.
    T pix[2];
    CameraUtils::Dehomogenize(ray, pix);

    // Calculate the dehomogenization derivative.
    T j_dehomog[6];
    CameraUtils::dDehomogenize_dray(ray, j_dehomog);

    T rad = CameraUtils::PixNorm(pix);
    T fac;
    T dfac_drad_byrad = dFactor_drad(rad, params, &fac) / rad;
    T dfac_dp[2] = { pix[0] * dfac_drad_byrad,
                     pix[1] * dfac_drad_byrad };

    // Calculate the k matrix and distortion derivative.
    T params0_pix0 = params[0] * pix[0];
    T params1_pix1 = params[1] * pix[1];
    T k00 = dfac_dp[0] * params0_pix0 + fac * params[0];
    T k01 = dfac_dp[1] * params0_pix0;
    T k10 = dfac_dp[0] * params1_pix1;
    T k11 = dfac_dp[1] * params1_pix1 + fac * params[1];

    // Do the multiplication dkmult * ddehomogenized_dray
    j[0] = j_dehomog[0] * k00;
    j[1] = j_dehomog[0] * k10;
    j[2] = j_dehomog[3] * k01;
    j[3] = j_dehomog[3] * k11;
    j[4] = j_dehomog[4] * k00 + j_dehomog[5] * k01;
    j[5] = j_dehomog[4] * k10 + j_dehomog[5] * k11;
  }

  template<typename T>
  static void dProject_dparams(const T*, const T*, T* ) {
    std::cerr << "dProjedt_dparams not defined for the poly2 model. "
        " Throwing exception." << std::endl;
    throw 0;
  }

  template<typename T>
  static void dUnproject_dparams(const T*, const T*, T* ) {
    std::cerr << "dUnproject_dparams not defined for the poly3 model. "
        " Throwing exception." << std::endl;
    throw 0;
  }
};

/** A third degree polynomial distortion model. */
template<typename Scalar = double>
class Poly3Camera : public CameraImpl<Scalar, 7, Poly3Camera<Scalar> > {
  typedef CameraImpl<Scalar, 7, Poly3Camera<Scalar> > Base;
 public:
  using Base::Base;

  static constexpr int NumParams = 7;

  template<typename T>
  static void Scale( const double s, T* params ) {
    CameraUtils::Scale( s, params );
  }

  // NOTE: A camera calibration matrix only makes sense for a LinearCamera.
  // Such a matrix only exists if derived for linear projection models. Ideally
  // any time we call for K it would be on a linear camera, but we provide this
  // functionality for obtaining approximate solutions.
  // FURTHER NOTE: We ASSUME the first four entries of params_ to be fu, fv, sx
  // and sy. If your camera model doesn't respect this ordering, then evaluating
  // K for it will result in an incorrect (even approximate) matrix.
  template<typename T>
  static void K( const T* params , T* Kmat) {
    CameraUtils::K( params , Kmat);
  }

  template<typename T>
  static T Factor(const T rad, const T* params) {
    T r2 = rad * rad;
    T r4 = r2 * r2;
    return (static_cast<T>(1.0) +
            params[4] * r2 +
            params[5] * r4 +
            params[6] * r4 * r2);
  }

  template<typename T>
  static T dFactor_drad(const T r, const T* params, T* fac) {
    *fac = Factor(r, params);
    T r2 = r * r;
    T r3 = r2 * r;
    return (T(2.0) * params[4] * r +
            T(4.0) * params[5] * r3 +
            T(6.0) * params[6] * r3 * r2);
  }

  template<typename T>
  static T Factor_inv(const T r, const T* params) {
    T k1 = params[4];
    T k2 = params[5];
    T k3 = params[6];

    // Use Newton's method to solve (fixed number of iterations)
    T ru = r;
    for (int i=0; i < 5; i++) {
      // Common sub-expressions of d, d2
      T ru2 = ru * ru;
      T ru4 = ru2 * ru2;
      T ru6 = ru4 * ru2;
      T pol = k1 * ru2 + k2 * ru4 + k3 * ru6 + T(1);
      T pol2 = T(2) * ru2 * (k1 + T(2) * k2 * ru2 + T(3) * k3 * ru4);
      T pol3 = pol + pol2;

      // 1st derivative
      T d = (ru * (pol) - r)  *  T(2) * pol3;
      // 2nd derivative
      T d2 = (T(4) * ru * (ru * pol - r) *
              (T(3) * k1 + T(10) * k2 * ru2 + T(21) * k3 * ru4) +
              T(2) * pol3 * pol3);
      // Delta update
      T delta = d / d2;
      ru -= delta;
    }

    // Return the undistortion factor
    return ru / r;
  }

  template<typename T>
  static void Unproject(const T* pix, const T* params, T* ray) {
    // First multiply by inverse K and calculate distortion parameter.
    T pix_kinv[2];
    CameraUtils::MultInvK(params, pix, pix_kinv);

    // Homogenize the point.
    CameraUtils::Homogenize<T>(pix_kinv, ray);
    const T fac_inv = Factor_inv(CameraUtils::PixNorm(pix_kinv), params);
    pix_kinv[0] *= fac_inv;
    pix_kinv[1] *= fac_inv;
    CameraUtils::Homogenize<T>(pix_kinv, ray);
  }

  template<typename T>
  static void Project(const T* ray, const T* params, T* pix) {
    // De-homogenize and multiply by K.
    CameraUtils::Dehomogenize(ray, pix);

    // Calculate distortion parameter.
    const T fac = Factor(CameraUtils::PixNorm(pix), params);
    pix[0] *= fac;
    pix[1] *= fac;
    CameraUtils::MultK<T>(params, pix, pix);
  }

  template<typename T>
  static void dProject_dray(const T* ray, const T* params, T* j) {
    // De-homogenize and multiply by K.
    T pix[2];
    CameraUtils::Dehomogenize(ray, pix);

    // Calculate the dehomogenization derivative.
    T j_dehomog[6];
    CameraUtils::dDehomogenize_dray(ray, j_dehomog);

    T rad = CameraUtils::PixNorm(pix);
    T fac;
    T dfac_drad_byrad = dFactor_drad(rad, params, &fac) / rad;
    T dfac_dp[2] = { pix[0] * dfac_drad_byrad,
                     pix[1] * dfac_drad_byrad };

    // Calculate the k matrix and distortion derivative.
    T params0_pix0 = params[0] * pix[0];
    T params1_pix1 = params[1] * pix[1];
    T k00 = dfac_dp[0] * params0_pix0 + fac * params[0];
    T k01 = dfac_dp[1] * params0_pix0;
    T k10 = dfac_dp[0] * params1_pix1;
    T k11 = dfac_dp[1] * params1_pix1 + fac * params[1];

    // Do the multiplication dkmult * ddehomogenized_dray
    j[0] = j_dehomog[0] * k00;
    j[1] = j_dehomog[0] * k10;
    j[2] = j_dehomog[3] * k01;
    j[3] = j_dehomog[3] * k11;
    j[4] = j_dehomog[4] * k00 + j_dehomog[5] * k01;
    j[5] = j_dehomog[4] * k10 + j_dehomog[5] * k11;
  }

  template<typename T>
  static void dProject_dparams(const T*, const T*, T* ) {
    std::cerr << "dProjedt_dparams not defined for the poly3 model. "
        " Throwing exception." << std::endl;
    throw 0;
  }
=======
/// Add camera model templates.
>>>>>>> d8a50885

#include <calibu/cam/camera_models_poly.h>
#include <calibu/cam/camera_models_kb4.h>
#include <calibu/cam/camera_models_rational.h><|MERGE_RESOLUTION|>--- conflicted
+++ resolved
@@ -49,912 +49,7 @@
 #include <calibu/cam/camera_utils.h>
 #include <iostream>
 
-<<<<<<< HEAD
-namespace calibu {
-struct CameraUtils {
-  /** Euclidean distance from (0, 0) to given pixel */
-  template<typename T>
-  static inline T PixNorm(const T* pix) {
-    return sqrt(pix[0] * pix[0] + pix[1] * pix[1]);
-  }
-
-  template<typename T>
-  static void Scale(const double s, T* params) {
-    params[0] *= s;
-    params[1] *= s;
-    params[2] = s*(params[2]+0.5) - 0.5;
-    params[3] = s*(params[3]+0.5) - 0.5;
-  }
-
-  template<typename T>
-  static inline void K(const T* params, T* Kmat) {
-    Kmat[0] = params[0];
-    Kmat[1] = 0;
-    Kmat[2] = 0;
-    Kmat[3] = 0;
-    Kmat[4] = params[1];
-    Kmat[5] = 0;
-    Kmat[6] = params[2];
-    Kmat[7] = params[3];
-    Kmat[8] = 1;
-    //Kmat << params[0], 0, params[2],
-    //    0, params[1], params[3],
-    //    0, 0, 1;
-  }
-
-  /** (x, y, z) -> (x, y)
-   *
-   * @param ray A 3-vector of (x, y, z)
-   * @param pix A 2-vector (x, y)
-   * */
-  template<typename T>
-  static inline void Dehomogenize(const T* ray, T* px_dehomogenized) {
-    px_dehomogenized[0] = ray[0] / ray[2];
-    px_dehomogenized[1] = ray[1] / ray[2];
-  }
-
-  /**
-   * (x, y) -> (x, y, z), with z = 1
-   *
-   * @param pix A 2-vector (x, y)
-   * @param ray_homogenized A 3-vector to be filled in
-   */
-  template<typename T>
-  static inline void Homogenize(const T* pix, T* ray_homogenized) {
-    ray_homogenized[0] = pix[0];
-    ray_homogenized[1] = pix[1];
-    ray_homogenized[2] = (T)1.0;
-  }
-
-  /**
-   * Derivative of "Dehomogenize" with respect to the homogenous ray
-   * that is being dehomogenized.
-   *
-   * @param ray A 3-vector of (x, y, z)
-   * @param j A 2x3 matrix stored in column-major order
-   */
-  template<typename T>
-  static inline void dDehomogenize_dray(const T* ray, T* j) {
-    const T z_sq = ray[2] * ray[2];
-    const T z_inv = 1.0 / ray[2];
-    // Column major storage order.
-    j[0] = z_inv;   j[2] = 0;       j[4] = -ray[0] / z_sq;
-    j[1] = 0;       j[3] = z_inv;   j[5] = -ray[1] / z_sq;
-  }
-
-  template<typename T>
-  static inline void dMultK_dparams(const T*, const T* pix, T* j) {
-    j[0] = pix[0];    j[2] = 0;       j[4] = 1;   j[6] = 0;
-    j[1] = 0;         j[3] = pix[1];  j[5] = 0;   j[7] = 1;
-  }
-
-  template<typename T>
-  static inline void dMultInvK_dparams(const T* params, const T* pix, T* j) {
-    j[0] = -(pix[0] - params[2]) / (params[0] * params[0]);
-    j[1] = 0;
-    j[2] = 0;
-
-    j[3] = 0;
-    j[4] = -(pix[1] - params[3]) / (params[1] * params[1]);
-    j[5] = 0;
-
-    j[6] = -1 / params[0];
-    j[7] = 0;
-    j[8] = 0;
-
-    j[9] = 0;
-    j[10] = -1 / params[1];
-    j[11] = 0;
-  }
-
-  /**
-   * Transform a dehomogenized real-world point with calibration focal
-   * length and principal point to place it in its imaged location.
-   */
-  template<typename T>
-  static inline void MultK(const T* params, const T* pix, T* pix_k) {
-    pix_k[0] = params[0] * pix[0] + params[2];
-    pix_k[1] = params[1] * pix[1] + params[3];
-  }
-
-  /**
-   * Take an image plane pixel and camera params and place it in
-   * dehomogenized world coords.
-   */
-  template<typename T>
-  static inline void MultInvK(const T* params, const T* pix, T* pix_kinv) {
-    pix_kinv[0] = (pix[0] - params[2]) / params[0];
-    pix_kinv[1] = (pix[1] - params[3]) / params[1];
-  }
-};
-
-template<typename Scalar = double>
-class LinearCamera : public CameraImpl<Scalar, 4, LinearCamera<Scalar> > {
-  typedef CameraImpl<Scalar, 4, LinearCamera<Scalar> > Base;
- public:
-  using Base::Base;
-
-  static constexpr int NumParams = 4;
-
-  template<typename T>
-  static void Scale( const double s, T* params ) {
-    CameraUtils::Scale( s, params );
-  }
-
-  // NOTE: We ASSUME the first four entries of params_ to be fu, fv, sx
-  // and sy. If your camera model doesn't respect this ordering, then evaluating
-  // K for it will result in an incorrect matrix.
-  template<typename T>
-  static void K( const T* params , T* Kmat) {
-    CameraUtils::K( params , Kmat);
-  }
-
-  template<typename T>
-  static void Unproject(const T* pix, const T* params, T* ray) {
-    // First multiply by inverse K and calculate distortion parameter.
-    T pix_kinv[2];
-    CameraUtils::MultInvK(params, pix, pix_kinv);
-    // Homogenize the point.
-    CameraUtils::Homogenize<T>(pix_kinv, ray);
-  }
-
-  template<typename T>
-  static void Project(const T* ray, const T* params, T* pix) {
-    // De-homogenize and multiply by K.
-    CameraUtils::Dehomogenize(ray, pix);
-    CameraUtils::MultK<T>(params, pix, pix);
-  }
-
-  template<typename T>
-  static void dProject_dparams(const T* ray, const T* params, T* j) {
-    T pix[2];
-    CameraUtils::Dehomogenize(ray, pix);
-    CameraUtils::dMultK_dparams(params, pix, j);
-  }
-
-  template<typename T>
-  static void dUnproject_dparams(const T* pix, const T* params, T* j) {
-    CameraUtils::dMultInvK_dparams(params, pix, j);
-  }
-
-  template<typename T>
-  static void dProject_dray(const T* ray, const T* params, T* j) {
-    // De-homogenize and multiply by K.
-    T pix[2];
-    CameraUtils::Dehomogenize(ray, pix);
-    // Calculte the dehomogenization derivative.
-    CameraUtils::dDehomogenize_dray(ray, j);
-
-    // Do the multiplication dkmult * ddehomogenized_dray
-    j[0] *= params[0];
-    // j[1] *= params[1];  // This equals zero.
-    // j[2] *= params[0];  // This equals zero.
-    j[3] *= params[1];
-    j[4] *= params[0];
-    j[5] *= params[1];
-  }
-};
-
-/// Model "fov," colloquially known as "fisheye" model.
-constexpr double kFovCamDistEps = 1e-5;
-template<typename Scalar = double>
-class FovCamera : public CameraImpl<Scalar, 5, FovCamera<Scalar> > {
-  typedef CameraImpl<Scalar, 5, FovCamera<Scalar> > Base;
- public:
-  using Base::Base;
-
-  static constexpr int NumParams = 5;
-
-  template<typename T>
-  static void Scale( const double s, T* params ) {
-    CameraUtils::Scale( s, params );
-  }
-
-  // NOTE: A camera calibration matrix only makes sense for a LinearCamera.
-  // Such a matrix only exists if derived for linear projection models. Ideally
-  // any time we call for K it would be on a linear camera, but we provide this
-  // functionality for obtaining approximate solutions.
-  // FURTHER NOTE: We ASSUME the first four entries of params_ to be fu, fv, sx
-  // and sy. If your camera model doesn't respect this ordering, then evaluating
-  // K for it will result in an incorrect (even approximate) matrix.
-  template<typename T>
-  static void K( const T* params , T* Kmat) {
-    CameraUtils::K( params, Kmat);
-  }
-
-  // For these derivatives, refer to the camera_derivatives.m matlab file.
-  template<typename T>
-  static T Factor(const T rad, const T* params) {
-    const T param = params[4];
-    if (param * param > (T)kFovCamDistEps) {
-      const T mul2_tanw_by2 = (T)2.0 * tan(param / (T)2.0);
-      if (rad * rad < (T)kFovCamDistEps) {
-        // limit r->0
-        return mul2_tanw_by2 / param;
-      }
-      return atan(rad * mul2_tanw_by2) / (rad * param);
-    }
-    // limit w->0
-    return (T)1;
-  }
-
-  template<typename T>
-  static T dFactor_dparam(const T rad, const T* params, T* fac) {
-    const T param = params[4];
-    if (param * param > kFovCamDistEps) {
-      const T tanw_by2 = tan(param / (T)2.0);
-      const T mul2_tanw_by2 = (T)2.0 * tanw_by2;
-      if (rad * rad < kFovCamDistEps) {
-        // limit r->0
-        *fac = mul2_tanw_by2 / param;
-        return ((T)2 * ((tanw_by2 * tanw_by2) / (T)2 + (T)0.5)) / param -
-            mul2_tanw_by2 / (param * param);
-      }
-      const T tanw_by2_sq = tanw_by2 * tanw_by2;
-      const T atan_mul2_tanw_by2 = atan(rad * mul2_tanw_by2);
-      const T rad_mul_param = (rad * param);
-      *fac = atan_mul2_tanw_by2 / rad_mul_param;
-      return ((T)2 * (tanw_by2_sq / (T)2 + (T)0.5)) /
-          (param * ((T)4 * tanw_by2_sq * rad * rad + (T)1)) -
-          atan_mul2_tanw_by2 / (rad_mul_param * param);
-    }
-    // limit w->0
-    *fac = (T)1;
-    return (T)0;
-  }
-
-  template<typename T>
-  static T dFactor_drad(const T rad, const T* params, T* fac) {
-    const T param = params[4];
-    if(param * param < kFovCamDistEps) {
-      *fac = (T)1;
-      return (T)0;
-    }else{
-      const T tan_wby2 = tan(param / (T)2.0);
-      const T mul2_tanw_by2 = (T)2.0 * tan_wby2;
-
-      if(rad * rad < kFovCamDistEps) {
-        *fac = mul2_tanw_by2 / param;
-        return (T)0;
-      }else{
-        const T atan_mul2_tanw_by2 = atan(rad * mul2_tanw_by2);
-        const T rad_mul_param = (rad * param);
-
-        *fac = atan_mul2_tanw_by2 / rad_mul_param;
-        return ((T)2 * tan_wby2) /
-            (rad * param * ((T)4 * rad * rad * tan_wby2 * tan_wby2 + (T)1)) -
-            atan_mul2_tanw_by2 / (rad * rad_mul_param);
-      }
-    }
-  }
-
-
-  template<typename T>
-  static T Factor_inv(const T rad, const T* params) {
-    const T param = params[4];
-    if(param * param > kFovCamDistEps) {
-      const T w_by2 = param / (T)2.0;
-      const T mul_2tanw_by2 = tan(w_by2) * (T)2.0;
-
-      if(rad * rad < kFovCamDistEps) {
-        // limit r->0
-        return param / mul_2tanw_by2;
-      }
-      return tan(rad * param) / (rad * mul_2tanw_by2);
-    }
-    // limit w->0
-    return (T)1.0;
-  }
-
-  template<typename T>
-  static T dFactor_inv_dparam(const T rad, const T* params) {
-    const T param = params[4];
-    if(param * param > kFovCamDistEps) {
-      const T tan_wby2 = tan(param / (T)2.0);
-      if(rad * rad < kFovCamDistEps) {
-        return (T)1.0 / ((T)2 * tan_wby2) -
-            (param * (tan_wby2 * tan_wby2 / (T)2.0 + (T)0.5)) /
-            ((T)2.0 * tan_wby2 * tan_wby2);
-      }
-      const T tan_rad_mul_w = tan(rad * param);
-      const T tanw_by2_sq = tan_wby2 * tan_wby2;
-      return (tan_rad_mul_w * tan_rad_mul_w + (T)1.0) / ((T)2.0 * tan_wby2) -
-          (tan_rad_mul_w * (tanw_by2_sq / (T)2.0 + (T)0.5)) /
-          ((T)2.0 * rad * tanw_by2_sq);
-    }
-    // limit w->0
-    return (T)0.0;
-  }
-
-  template<typename T>
-  static T dFactor_inv_drad(const T rad, const T* params, T* fac) {
-    const T param = params[4];
-    if(param * param > kFovCamDistEps) {
-      const T w_by2 = param / (T)2.0;
-      const T tan_w_by2 = tan(w_by2);
-      const T mul_2tanw_by2 = tan_w_by2 * (T)2.0;
-      if(rad * rad < kFovCamDistEps) {
-        *fac = param / tan_w_by2;
-        return (T)0;
-      }
-      const T one_by_tan_w_by_2 = (T)1.0 / tan_w_by2;
-      const T tan_rad_mul_w = tan(rad * param);
-      *fac = tan_rad_mul_w / (rad * mul_2tanw_by2);
-      return (one_by_tan_w_by_2 * param *
-              (tan_rad_mul_w * tan_rad_mul_w + (T)1)) / ((T)2 * rad) -
-          (one_by_tan_w_by_2 * tan_rad_mul_w) / (2 * rad * rad);
-    }
-    // limit w->0
-    *fac = (T)1;
-    return (T)0.0;
-  }
-
-  template<typename T>
-  static void Unproject(const T* pix, const T* params, T* ray) {
-    // First multiply by inverse K and calculate distortion parameter.
-    T pix_kinv[2];
-    CameraUtils::MultInvK(params, pix, pix_kinv);
-    const T fac_inv =
-        Factor_inv(CameraUtils::PixNorm(pix_kinv), params);
-    pix_kinv[0] *= fac_inv;
-    pix_kinv[1] *= fac_inv;
-    // Homogenize the point.
-    CameraUtils::Homogenize<T>(pix_kinv, ray);
-  }
-
-  template<typename T>
-  static void dUnproject_dparams(const T* pix, const T* params, T* j) {
-    T pix_kinv[2];
-    CameraUtils::MultInvK(params, pix, pix_kinv);
-    CameraUtils::dMultInvK_dparams(params, pix, j);
-
-    // The complexity of this jacobian is due to the fact that the distortion
-    // factor is calculated _after_ the multiplication by K^-1, therefore
-    // the parameters of K affect both pix_kinv and fac_inv. Therefore we
-    // use the product rule to push the derivatives w.r.t. K through both
-    // functions.
-
-    T rad = CameraUtils::PixNorm(pix_kinv);
-    T fac_inv;
-    const T dfac_inv_drad_byrad =
-        dFactor_inv_drad(rad, params, &fac_inv) / rad;
-    const T dfac_inv_dp[2] = { pix_kinv[0] * dfac_inv_drad_byrad,
-                               pix_kinv[1] * dfac_inv_drad_byrad };
-    // Calculate the jacobian of the factor w.r.t. the K parameters.
-    T dfac_dparams[4];
-    dfac_dparams[0] = dfac_inv_dp[0] * j[0];
-    dfac_dparams[1] = dfac_inv_dp[1] * j[4];
-    dfac_dparams[2] = dfac_inv_dp[0] * j[6];
-    dfac_dparams[3] = dfac_inv_dp[1] * j[10];
-
-    // This is the derivatives w.r.t. K parameters for K^-1 * fac_inv
-    T dfac_inv =
-        dFactor_inv_dparam(rad, params);
-    j[0] *= fac_inv;
-    j[4] *= fac_inv;
-    j[6] *= fac_inv;
-    j[10] *= fac_inv;
-
-    // Total derivative w.r.t. the K parameters for fac_inv added to the
-    // previous values (product rule)
-    j[0] += dfac_dparams[0] * pix_kinv[0];
-    j[1] += dfac_dparams[0] * pix_kinv[1];
-
-    j[3] += dfac_dparams[1] * pix_kinv[0];
-    j[4] += dfac_dparams[1] * pix_kinv[1];
-
-    j[6] += dfac_dparams[2] * pix_kinv[0];
-    j[7] += dfac_dparams[2] * pix_kinv[1];
-
-    j[9] += dfac_dparams[3] * pix_kinv[0];
-    j[10] += dfac_dparams[3] * pix_kinv[1];
-
-    // Derivatives w.r.t. the w parameter do not need to go through the chain
-    // rule as they do not affect the multiplication by K^-1.
-    j[12] = pix_kinv[0] * dfac_inv;
-    j[13] = pix_kinv[1] * dfac_inv;
-    j[14] = 0;
-  }
-
-  template<typename T>
-  static void Project(const T* ray, const T* params, T* pix) {
-    // De-homogenize and multiply by K.
-    CameraUtils::Dehomogenize(ray, pix);
-    // Calculate distortion parameter.
-    const T fac =
-        Factor(CameraUtils::PixNorm(pix), params);
-    pix[0] *= fac;
-    pix[1] *= fac;
-    CameraUtils::MultK<T>(params, pix, pix);
-  }
-
-  template<typename T>
-  static void dProject_dparams(const T* ray, const T* params, T* j) {
-    T pix[2];
-    CameraUtils::Dehomogenize(ray, pix);
-    // This derivative is simplified compared to the unproject derivative,
-    // as we first calculate the distortion parameter, then multiply by K.
-    // The derivatives are then a simple application of the chain rule.
-    T fac;
-    T d_fac = dFactor_dparam(CameraUtils::PixNorm(pix), params, &fac);
-    CameraUtils::dMultK_dparams(params, pix, j);
-    j[0] *= fac;
-    j[3] *= fac;
-    // Derivatives w.r.t. w:
-    j[8] = params[0] * pix[0] * d_fac;
-    j[9] = params[1] * pix[1] * d_fac;
-  }
-
-  template<typename T>
-  static void dProject_dray(const T* ray, const T* params, T* j) {
-    // De-homogenize and multiply by K.
-    T pix[2];
-    CameraUtils::Dehomogenize(ray, pix);
-    // Calculte the dehomogenization derivative.
-    T j_dehomog[6];
-    CameraUtils::dDehomogenize_dray(ray, j_dehomog);
-
-    const T rad = CameraUtils::PixNorm(pix);
-    T fac;
-    const T dfac_drad_byrad =
-        dFactor_drad(rad, params, &fac) / rad;
-    const T dfac_dp[2] = { pix[0] * dfac_drad_byrad,
-                           pix[1] * dfac_drad_byrad };
-
-    // Calculate the k matrix and distortion derivative.
-    const T params0_pix0 = params[0] * pix[0];
-    const T params1_pix1 = params[1] * pix[1];
-    const T k00 = dfac_dp[0] * params0_pix0 + fac * params[0];
-    const T k01 = dfac_dp[1] * params0_pix0;
-    const T k10 = dfac_dp[0] * params1_pix1;
-    const T k11 = dfac_dp[1] * params1_pix1 + fac * params[1];
-
-    // Do the multiplication dkmult * ddehomogenized_dray
-    j[0] = j_dehomog[0] * k00;
-    j[1] = j_dehomog[0] * k10;
-    j[2] = j_dehomog[3] * k01;
-    j[3] = j_dehomog[3] * k11;
-    j[4] = j_dehomog[4] * k00 + j_dehomog[5] * k01;
-    j[5] = j_dehomog[4] * k10 + j_dehomog[5] * k11;
-  }
-};
-
-/** Kannala-Brandt camera model.
- * Kannala and Brandt Like 'Generic' Projection Model
- * http://cs.iupui.edu/~tuceryan/pdf-repository/Kannala2006.pdf
- * http://april.eecs.umich.edu/wiki/index.php/Camera_suite
- */
-template<typename Scalar = double>
-class KannalaBrandtCamera : public CameraImpl<Scalar, 8, KannalaBrandtCamera<Scalar> > {
-  typedef CameraImpl<Scalar, 8, KannalaBrandtCamera<Scalar> > Base;
- public:
-  using Base::Base;
-
-  static constexpr int NumParams = 8;
-
-  template<typename T>
-  static void Scale( const double s, T* params ) {
-    CameraUtils::Scale( s, params );
-  }
-
-  // NOTE: We ASSUME the first four entries of params_ to be fu, fv, sx
-  // and sy. If your camera model doesn't respect this ordering, then evaluating
-  // K for it will result in an incorrect matrix.
-  template<typename T>
-  static void K( const T* params , T* Kmat) {
-    CameraUtils::K( params , Kmat);
-  }
-
-  template<typename T>
-  static void Unproject(const T* pix, const T* params, T* ray) {
-
-    const T fu = params[0];
-    const T fv = params[1];
-    const T u0 = params[2];
-    const T v0 = params[3];
-
-    const T k0 = params[4];
-    const T k1 = params[5];
-    const T k2 = params[6];
-    const T k3 = params[7];
-
-    const T un = pix[0] - u0;
-    const T vn = pix[1] - v0;
-    const T psi = atan2( fu*vn, fv*un );
-
-    const T rth = un / (fu * cos(psi) );
-
-    // Use Newtons method to solve for theta.
-    T th = rth;
-    for (int i=0; i<5; i++)
-    {
-        // f = (th + k0*th**3 + k1*th**5 + k2*th**7 + k3*th**9 - rth)^2
-        const T th2 = th*th;
-        const T th3 = th2*th;
-        const T th4 = th2*th2;
-        const T th6 = th4*th2;
-        const T x0 = k0*th3 + k1*th4*th + k2*th6*th + k3*th6*th3 - rth + th;
-        const T x1 = 3*k0*th2 + 5*k1*th4 + 7*k2*th6 + 9*k3*th6*th2 + 1;
-        const T d  = 2*x0*x1;
-        const T d2 = 4*th*x0*(3*k0 + 10*k1*th2 + 21*k2*th4 + 36*k3*th6) + 2*x1*x1;
-        const T delta = d / d2;
-        th -= delta;
-    }
-
-    ray[0] = sin(th)*cos(psi);
-    ray[1] = sin(th)*sin(psi);
-    ray[2] = cos(th);
-  }
-
-  template<typename T>
-  static void Project(const T* ray, const T* params, T* pix) {
-    const T fu = params[0];
-    const T fv = params[1];
-    const T u0 = params[2];
-    const T v0 = params[3];
-
-    const T k0 = params[4];
-    const T k1 = params[5];
-    const T k2 = params[6];
-    const T k3 = params[7];
-
-    const T Xsq_plus_Ysq = ray[0]*ray[0]+ray[1]*ray[1];
-    const T theta = atan2( sqrt(Xsq_plus_Ysq), ray[2] );
-    const T psi = atan2( ray[1], ray[0] );
-
-    const T theta2 = theta*theta;
-    const T theta3 = theta2*theta;
-    const T theta5 = theta3*theta2;
-    const T theta7 = theta5*theta2;
-    const T theta9 = theta7*theta2;
-    const T r = theta + k0*theta3 + k1*theta5 + k2*theta7 + k3*theta9;
-
-    pix[0] = fu*r*cos(psi) + u0;
-    pix[1] = fv*r*sin(psi) + v0;
-  }
-
-  template<typename T>
-  static void dProject_dparams(const T* ray, const T* params, T* j) {
-    T pix[2];
-    CameraUtils::Dehomogenize(ray, pix);
-    CameraUtils::dMultK_dparams(params, pix, j);
-  }
-
-  template<typename T>
-  static void dUnproject_dparams(const T* pix, const T* params, T* j) {
-    CameraUtils::dMultInvK_dparams(params, pix, j);
-  }
-
-  template<typename T>
-  static void dProject_dray(const T* ray, const T* params, T* j) {
-      const T fu = params[0];
-      const T fv = params[1];
-      const T k0 = params[4];
-      const T k1 = params[5];
-      const T k2 = params[6];
-      const T k3 = params[7];
-
-      const T x0 = ray[0]*ray[0];
-      const T x1 = ray[1]*ray[1];
-      const T x2 = x0 + x1;
-      const T x3 = sqrt(x2);
-      const T x4 = std::pow(x2,3.0/2.0);
-      const T x5 = ray[2]*ray[2] + x2;
-      const T a = atan2(x3, ray[2]);
-      const T a2 = a*a;
-      const T a4 = a2*a2;
-      const T a6 = a4*a2;
-      const T a8 = a4*a4;
-      const T x11 = k0*a2 + k1*a4 + k2*a6 + k3*a8 + 1;
-      const T x12 = 3*k0*a2 + 5*k1*a4 + 7*k2*a6 + 9*k3*a8 + 1;
-      const T x13 = ray[2]*x12/(x2*x5) - x11*a/x4;
-      const T x14 = ray[0]*fu;
-      const T x15 = ray[1]*fv;
-      const T x16 = -1/x4;
-      const T x17 = x11*a;
-      const T x18 = -x12/x5;
-      const T x19 = x17/x3;
-      const T x20 = ray[2]*x12/(x2*x5);
-
-      j[0] = fu*(x0*x16*x17 + x0*x20 + x19);
-      j[1] = ray[1]*x13*x14;
-      j[2] = x14*x18;
-      j[3] = ray[0]*x13*x15;
-      j[4] = fv*(x1*x16*x17 + x1*x20 + x19);
-      j[5] = x15*x18;
-      }
-};
-
-/** A second degree polynomial distortion model. */
-template<typename Scalar = double>
-class Poly2Camera : public CameraImpl<Scalar, 6, Poly2Camera<Scalar> > {
-  typedef CameraImpl<Scalar, 6, Poly2Camera<Scalar> > Base;
- public:
-  using Base::Base;
-
-  static constexpr int NumParams = 6;
-
-  template<typename T>
-  static void Scale( const double s, T* params ) {
-    CameraUtils::Scale( s, params );
-  }
-
-  // NOTE: A camera calibration matrix only makes sense for a LinearCamera.
-  // Such a matrix only exists if derived for linear projection models. Ideally
-  // any time we call for K it would be on a linear camera, but we provide this
-  // functionality for obtaining approximate solutions.
-  // FURTHER NOTE: We ASSUME the first four entries of params_ to be fu, fv, sx
-  // and sy. If your camera model doesn't respect this ordering, then evaluating
-  // K for it will result in an incorrect (even approximate) matrix.
-  template<typename T>
-  static void K( const T* params , T* Kmat) {
-    CameraUtils::K( params , Kmat);
-  }
-
-  template<typename T>
-  static T Factor(const T rad, const T* params) {
-    T r2 = rad * rad;
-    T r4 = r2 * r2;
-    return (static_cast<T>(1.0) + params[4]*r2 + params[5]*r4);
-  }
-
-  template<typename T>
-  static T dFactor_drad(const T r, const T* params, T* fac) {
-    *fac = Factor(r, params);
-    return 2.0*params[4]*r + 4.0*params[5]*r*r*r;
-  }
-
-  template<typename T>
-  static T Factor_inv(const T r, const T* params) {
-    T k1 = params[4];
-    T k2 = params[5];
-
-    // Use Newton's method to solve (fixed number of iterations)
-    T ru = r;
-    for (int i=0; i < 5; i++) {
-      // Common sub-expressions of d, d2
-      T ru2 = ru * ru;
-      T ru4 = ru2 * ru2;
-      T pol = k1 * ru2 + k2 * ru4 + 1;
-      T pol2 = 2 * ru2 * (k1 + 2 * k2 * ru2);
-      T pol3 = pol + pol2;
-
-      // 1st derivative
-      T d = (ru * (pol) - r)  *  2 * pol3;
-      // 2nd derivative
-      T d2 = (4 * ru * (ru * pol - r) *
-              (3 * k1 + 10 * k2 * ru2 ) +
-              2 * pol3 * pol3);
-      // Delta update
-      T delta = d / d2;
-      ru -= delta;
-    }
-
-    // Return the undistortion factor
-    return ru / r;
-  }
-
-  template<typename T>
-  static void Unproject(const T* pix, const T* params, T* ray) {
-    // First multiply by inverse K and calculate distortion parameter.
-    T pix_kinv[2];
-    CameraUtils::MultInvK(params, pix, pix_kinv);
-
-    // Homogenize the point.
-    CameraUtils::Homogenize<T>(pix_kinv, ray);
-    const T fac_inv = Factor_inv(CameraUtils::PixNorm(pix_kinv), params);
-    pix_kinv[0] *= fac_inv;
-    pix_kinv[1] *= fac_inv;
-    CameraUtils::Homogenize<T>(pix_kinv, ray);
-  }
-
-  template<typename T>
-  static void Project(const T* ray, const T* params, T* pix) {
-    // De-homogenize and multiply by K.
-    CameraUtils::Dehomogenize(ray, pix);
-
-    // Calculate distortion parameter.
-    const T fac = Factor(CameraUtils::PixNorm(pix), params);
-    pix[0] *= fac;
-    pix[1] *= fac;
-    CameraUtils::MultK<T>(params, pix, pix);
-  }
-
-  template<typename T>
-  static void dProject_dray(const T* ray, const T* params, T* j) {
-    // De-homogenize and multiply by K.
-    T pix[2];
-    CameraUtils::Dehomogenize(ray, pix);
-
-    // Calculate the dehomogenization derivative.
-    T j_dehomog[6];
-    CameraUtils::dDehomogenize_dray(ray, j_dehomog);
-
-    T rad = CameraUtils::PixNorm(pix);
-    T fac;
-    T dfac_drad_byrad = dFactor_drad(rad, params, &fac) / rad;
-    T dfac_dp[2] = { pix[0] * dfac_drad_byrad,
-                     pix[1] * dfac_drad_byrad };
-
-    // Calculate the k matrix and distortion derivative.
-    T params0_pix0 = params[0] * pix[0];
-    T params1_pix1 = params[1] * pix[1];
-    T k00 = dfac_dp[0] * params0_pix0 + fac * params[0];
-    T k01 = dfac_dp[1] * params0_pix0;
-    T k10 = dfac_dp[0] * params1_pix1;
-    T k11 = dfac_dp[1] * params1_pix1 + fac * params[1];
-
-    // Do the multiplication dkmult * ddehomogenized_dray
-    j[0] = j_dehomog[0] * k00;
-    j[1] = j_dehomog[0] * k10;
-    j[2] = j_dehomog[3] * k01;
-    j[3] = j_dehomog[3] * k11;
-    j[4] = j_dehomog[4] * k00 + j_dehomog[5] * k01;
-    j[5] = j_dehomog[4] * k10 + j_dehomog[5] * k11;
-  }
-
-  template<typename T>
-  static void dProject_dparams(const T*, const T*, T* ) {
-    std::cerr << "dProjedt_dparams not defined for the poly2 model. "
-        " Throwing exception." << std::endl;
-    throw 0;
-  }
-
-  template<typename T>
-  static void dUnproject_dparams(const T*, const T*, T* ) {
-    std::cerr << "dUnproject_dparams not defined for the poly3 model. "
-        " Throwing exception." << std::endl;
-    throw 0;
-  }
-};
-
-/** A third degree polynomial distortion model. */
-template<typename Scalar = double>
-class Poly3Camera : public CameraImpl<Scalar, 7, Poly3Camera<Scalar> > {
-  typedef CameraImpl<Scalar, 7, Poly3Camera<Scalar> > Base;
- public:
-  using Base::Base;
-
-  static constexpr int NumParams = 7;
-
-  template<typename T>
-  static void Scale( const double s, T* params ) {
-    CameraUtils::Scale( s, params );
-  }
-
-  // NOTE: A camera calibration matrix only makes sense for a LinearCamera.
-  // Such a matrix only exists if derived for linear projection models. Ideally
-  // any time we call for K it would be on a linear camera, but we provide this
-  // functionality for obtaining approximate solutions.
-  // FURTHER NOTE: We ASSUME the first four entries of params_ to be fu, fv, sx
-  // and sy. If your camera model doesn't respect this ordering, then evaluating
-  // K for it will result in an incorrect (even approximate) matrix.
-  template<typename T>
-  static void K( const T* params , T* Kmat) {
-    CameraUtils::K( params , Kmat);
-  }
-
-  template<typename T>
-  static T Factor(const T rad, const T* params) {
-    T r2 = rad * rad;
-    T r4 = r2 * r2;
-    return (static_cast<T>(1.0) +
-            params[4] * r2 +
-            params[5] * r4 +
-            params[6] * r4 * r2);
-  }
-
-  template<typename T>
-  static T dFactor_drad(const T r, const T* params, T* fac) {
-    *fac = Factor(r, params);
-    T r2 = r * r;
-    T r3 = r2 * r;
-    return (T(2.0) * params[4] * r +
-            T(4.0) * params[5] * r3 +
-            T(6.0) * params[6] * r3 * r2);
-  }
-
-  template<typename T>
-  static T Factor_inv(const T r, const T* params) {
-    T k1 = params[4];
-    T k2 = params[5];
-    T k3 = params[6];
-
-    // Use Newton's method to solve (fixed number of iterations)
-    T ru = r;
-    for (int i=0; i < 5; i++) {
-      // Common sub-expressions of d, d2
-      T ru2 = ru * ru;
-      T ru4 = ru2 * ru2;
-      T ru6 = ru4 * ru2;
-      T pol = k1 * ru2 + k2 * ru4 + k3 * ru6 + T(1);
-      T pol2 = T(2) * ru2 * (k1 + T(2) * k2 * ru2 + T(3) * k3 * ru4);
-      T pol3 = pol + pol2;
-
-      // 1st derivative
-      T d = (ru * (pol) - r)  *  T(2) * pol3;
-      // 2nd derivative
-      T d2 = (T(4) * ru * (ru * pol - r) *
-              (T(3) * k1 + T(10) * k2 * ru2 + T(21) * k3 * ru4) +
-              T(2) * pol3 * pol3);
-      // Delta update
-      T delta = d / d2;
-      ru -= delta;
-    }
-
-    // Return the undistortion factor
-    return ru / r;
-  }
-
-  template<typename T>
-  static void Unproject(const T* pix, const T* params, T* ray) {
-    // First multiply by inverse K and calculate distortion parameter.
-    T pix_kinv[2];
-    CameraUtils::MultInvK(params, pix, pix_kinv);
-
-    // Homogenize the point.
-    CameraUtils::Homogenize<T>(pix_kinv, ray);
-    const T fac_inv = Factor_inv(CameraUtils::PixNorm(pix_kinv), params);
-    pix_kinv[0] *= fac_inv;
-    pix_kinv[1] *= fac_inv;
-    CameraUtils::Homogenize<T>(pix_kinv, ray);
-  }
-
-  template<typename T>
-  static void Project(const T* ray, const T* params, T* pix) {
-    // De-homogenize and multiply by K.
-    CameraUtils::Dehomogenize(ray, pix);
-
-    // Calculate distortion parameter.
-    const T fac = Factor(CameraUtils::PixNorm(pix), params);
-    pix[0] *= fac;
-    pix[1] *= fac;
-    CameraUtils::MultK<T>(params, pix, pix);
-  }
-
-  template<typename T>
-  static void dProject_dray(const T* ray, const T* params, T* j) {
-    // De-homogenize and multiply by K.
-    T pix[2];
-    CameraUtils::Dehomogenize(ray, pix);
-
-    // Calculate the dehomogenization derivative.
-    T j_dehomog[6];
-    CameraUtils::dDehomogenize_dray(ray, j_dehomog);
-
-    T rad = CameraUtils::PixNorm(pix);
-    T fac;
-    T dfac_drad_byrad = dFactor_drad(rad, params, &fac) / rad;
-    T dfac_dp[2] = { pix[0] * dfac_drad_byrad,
-                     pix[1] * dfac_drad_byrad };
-
-    // Calculate the k matrix and distortion derivative.
-    T params0_pix0 = params[0] * pix[0];
-    T params1_pix1 = params[1] * pix[1];
-    T k00 = dfac_dp[0] * params0_pix0 + fac * params[0];
-    T k01 = dfac_dp[1] * params0_pix0;
-    T k10 = dfac_dp[0] * params1_pix1;
-    T k11 = dfac_dp[1] * params1_pix1 + fac * params[1];
-
-    // Do the multiplication dkmult * ddehomogenized_dray
-    j[0] = j_dehomog[0] * k00;
-    j[1] = j_dehomog[0] * k10;
-    j[2] = j_dehomog[3] * k01;
-    j[3] = j_dehomog[3] * k11;
-    j[4] = j_dehomog[4] * k00 + j_dehomog[5] * k01;
-    j[5] = j_dehomog[4] * k10 + j_dehomog[5] * k11;
-  }
-
-  template<typename T>
-  static void dProject_dparams(const T*, const T*, T* ) {
-    std::cerr << "dProjedt_dparams not defined for the poly3 model. "
-        " Throwing exception." << std::endl;
-    throw 0;
-  }
-=======
 /// Add camera model templates.
->>>>>>> d8a50885
-
 #include <calibu/cam/camera_models_poly.h>
 #include <calibu/cam/camera_models_kb4.h>
 #include <calibu/cam/camera_models_rational.h>