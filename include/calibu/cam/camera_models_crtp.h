/*
  This file is part of the Calibu Project.
  https://github.com/gwu-robotics/Calibu

  Copyright (C) 2013 George Washington University,
  Steven Lovegrove,
  Nima Keivan
  Gabe Sibley

  Licensed under the Apache License, Version 2.0 (the "License");
  you may not use this file except in compliance with the License.
  You may obtain a copy of the License at

  http://www.apache.org/licenses/LICENSE-2.0

  Unless required by applicable law or agreed to in writing, software
  distributed under the License is distributed on an "AS IS" BASIS,
  WITHOUT WARRANTIES OR CONDITIONS OF ANY KIND, either express or implied.
  See the License for the specific language governing permissions and
  limitations under the License.
*/
#pragma once
#include <calibu/cam/camera_crtp.h>

namespace calibu {
struct CameraUtils {

  /** Euclidean distance from (0, 0) to given pixel */
  template<typename T>
  static inline T PixNorm(const T* pix) {
    return sqrt(pix[0] * pix[0] + pix[1] * pix[1]);
  }

  /** (x, y, z) -> (x, y)
   *
   * @param ray A 3-vector of (x, y, z)
   * @param pix A 2-vector (x, y)
   * */
  template<typename T>
  static inline void Dehomogenize(const T* ray, T* px_dehomogenized) {
    px_dehomogenized[0] = ray[0] / ray[2];
    px_dehomogenized[1] = ray[1] / ray[2];
  }

  /**
   * (x, y) -> (x, y, z), with z = 1
   *
   * @param pix A 2-vector (x, y)
   * @param ray_homogenized A 3-vector to be filled in
   */
  template<typename T>
  static inline void Homogenize(const T* pix, T* ray_homogenized) {
    ray_homogenized[0] = pix[0];
    ray_homogenized[1] = pix[1];
    ray_homogenized[2] = 1.0;
  }

  /**
   * Derivative of "Dehomogenize" with respect to the homogenous ray
   * that is being dehomogenized.
   *
   * @param ray A 3-vector of (x, y, z)
   * @param j A 2x3 matrix stored in column-major order
   */
  template<typename T>
  static inline void dDehomogenize_dray(const T* ray, T* j) {
    const T z_sq = ray[2] * ray[2];
    const T z_inv = 1.0 / ray[2];
    // Column major storage order.
    j[0] = z_inv;   j[2] = 0;       j[4] = -ray[0] / z_sq;
    j[1] = 0;       j[3] = z_inv;   j[5] = -ray[1] / z_sq;
  }

<<<<<<< HEAD
    template<typename T>
    static inline void dMultK_dparams(const T* params, const T* pix, T* j)
    {
      j[0] = pix[0];    j[2] = 0;       j[4] = 1;   j[6] = 0;
      j[1] = 0;         j[3] = pix[1];  j[5] = 0;   j[7] = 1;
    }

    template<typename T>
    static inline void MultInvK(const T* params, const T* pix, T* pix_kinv)
    {
      pix_kinv[0] = (pix[0] - params[2]) / params[0];
      pix_kinv[1] = (pix[1] - params[3]) / params[1];
    }

    template<typename T>
    static inline void dMultInvK_dparams(const T* params, const T* pix, T* j)
    {
      j[0] = -(pix[0] - params[2]) / (params[0] * params[0]);
      j[1] = 0;
      j[2] = 0;

      j[3] = 0;
      j[4] = -(pix[1] - params[3]) / (params[1] * params[1]);
      j[5] = 0;

      j[6] = -1 / params[0];
      j[7] = 0;
      j[8] = 0;

      j[9] = 0;
      j[10] = -1 / params[1];
      j[11] = 0;
    }
  };

  /////////////////////////////////////////////////////////////////////////////
  template<typename Scalar = double, bool kOwnsMem = true>
  class LinearCamera : public Camera<LinearCamera<Scalar>, Scalar, kOwnsMem>
  {
  public:
    // C++ 11 constructor delegation -- use base class constructor.
    using Camera<LinearCamera<Scalar>, Scalar, kOwnsMem>::Camera;
    static const int kParamSize = 4;

    template<typename T>
    static void Unproject(const T* pix, const T* params, T* ray) {
      // First multiply by inverse K and calculate distortion parameter.
      T pix_kinv[2];
      CameraUtils::MultInvK(params, pix, pix_kinv);
      // Homogenize the point.
      CameraUtils::Homogenize<T>(pix_kinv, ray);
    }
=======
  /**
   * Transform a dehomogenized real-world point with calibration focal
   * length and principal point to place it in its imaged location.
   */
  template<typename T>
  static inline void MultK(const T* params, const T* pix, T* pix_k) {
    pix_k[0] = params[0] * pix[0] + params[2];
    pix_k[1] = params[1] * pix[1] + params[3];
  }
>>>>>>> 9d05b10c

  /**
   * Take an image plane pixel and camera params and place it in
   * dehomogenized world coords.
   */
  template<typename T>
  static inline void MultInvK(const T* params, const T* pix, T* pix_kinv) {
    pix_kinv[0] = (pix[0] - params[2]) / params[0];
    pix_kinv[1] = (pix[1] - params[3]) / params[1];
  }
};

<<<<<<< HEAD
    template<typename T>
    static void dProject_dparams(const T* ray, const T* params, T* j) {
      T pix[2];
      CameraUtils::Dehomogenize(ray, pix);
      CameraUtils::dMultK_dparams(params, pix, j);
    }

    template<typename T>
    static void dUnproject_dparams(const T* pix, const T* params, T* j) {
      CameraUtils::dMultInvK_dparams(params, pix, j);
    }

    template<typename T>
    static void dProject_dray(const T* ray, const T* params, T* j) {
      // De-homogenize and multiply by K.
      T pix[2];
      CameraUtils::Dehomogenize(ray, pix);
      // Calculte the dehomogenization derivative.
      CameraUtils::dDehomogenize_dray(ray, j);

      // Do the multiplication dkmult * ddehomogenized_dray
      j[0] *= params[0];
      // j[1] *= params[1];  // This equals zero.
      // j[2] *= params[0];  // This equals zero.
      j[3] *= params[1];
      j[4] *= params[0];
      j[5] *= params[1];
    }
  };


  /////////////////////////////////////////////////////////////////////////////
  template<typename Scalar = double, bool kOwnsMem = true>
  class FovCamera: public Camera<FovCamera<Scalar>, Scalar, kOwnsMem>
  {
  public:
    // C++ 11 constructor delegation -- use base class constructor.
    using Camera<FovCamera<Scalar>, Scalar, kOwnsMem>::Camera;

#define kCamDistEps 1e-5
#define kMaxRad 2.0
    static const uint32_t kMaxRadIncrements = 2000;
    static const int kParamSize = 5;

    // For these derivatives, refer to the camera_derivatives.m matlab file.
    template<typename T>
    inline static T Factor(const T rad, const T* params)
    {
      const T param = params[4];
      if (param * param > kCamDistEps) {
        const T mul2_tanw_by2 = (T)2.0 * tan(param / (T)2.0);
        if (rad * rad < kCamDistEps) {
          // limit r->0
          return mul2_tanw_by2 / param;
        }
        return atan(rad * mul2_tanw_by2) / (rad * param);
=======
/**
 * Avoids copying inherited function implementations for all camera models.
 *
 * Requires the following functions in the derived class:
 * - static void Unproject(const T* pix, const T* params, T* ray) {
 * - static void Project(const T* ray, const T* params, T* pix) {
 * - static void dProject_dray(const T* ray, const T* params, T* j) {
 */
#define CAMERA_MODEL_IMPL(CameraT, n_params)                            \
  static constexpr int kParamSize = n_params;                           \
  CameraT(Scalar* params, bool owns_memory) :                           \
      CameraInterface<Scalar>(params, kParamSize, owns_memory) {        \
  }                                                                     \
  Vec3t<Scalar> Unproject(const Vec2t<Scalar>& pix) const override {    \
    Vec3t<Scalar> ray;                                                  \
    Unproject(pix.data(), this->params_, ray.data());                   \
    return ray;                                                         \
  }                                                                     \
  Vec2t<Scalar> Project(const Vec3t<Scalar>& ray) const override {      \
    Vec2t<Scalar> pix;                                                  \
    Project(ray.data(), this->params_, pix.data());                     \
    return pix;                                                         \
  }                                                                     \
  Eigen::Matrix<Scalar, 2, 3>                                           \
  dProject_dray(const Vec3t<Scalar>& ray) const override {              \
    Eigen::Matrix<Scalar, 2, 3> j;                                      \
    dProject_dray(ray.data(), this->params_, j.data());                 \
    return j;                                                           \
  }

template<typename Scalar = double>
class LinearCamera : public CameraInterface<Scalar> {
 public:
  CAMERA_MODEL_IMPL(LinearCamera, 4);

  template<typename T>
  static void Unproject(const T* pix, const T* params, T* ray) {
    // First multiply by inverse K and calculate distortion parameter.
    T pix_kinv[2];
    CameraUtils::MultInvK(params, pix, pix_kinv);
    // Homogenize the point.
    CameraUtils::Homogenize<T>(pix_kinv, ray);
  }

  template<typename T>
  static void Project(const T* ray, const T* params, T* pix) {
    // De-homogenize and multiply by K.
    CameraUtils::Dehomogenize(ray, pix);
    CameraUtils::MultK<T>(params, pix, pix);
  }

  template<typename T>
  static void dProject_dray(const T* ray, const T* params, T* j) {
    // De-homogenize and multiply by K.
    T pix[2];
    CameraUtils::Dehomogenize(ray, pix);
    // Calculate the dehomogenization derivative.
    CameraUtils::dDehomogenize_dray(ray, j);

    // Do the multiplication dkmult * ddehomogenized_dray
    j[0] *= params[0];
    // j[1] *= params[1];  // This equals zero.
    // j[2] *= params[0];  // This equals zero.
    j[3] *= params[1];
    j[4] *= params[0];
    j[5] *= params[1];
  }
};

template<typename Scalar = double>
class FovCamera : public CameraInterface<Scalar> {
 public:
  static constexpr double kCamDistEps = 1e-5;
  static constexpr double kMaxRad = 2.0;
  static constexpr uint32_t kMaxRadIncrements = 2000;
  CAMERA_MODEL_IMPL(FovCamera, 5);

  //  Static member functions to use without instantiating a class object
  template<typename T>
  inline static T Factor(const T rad, const T* params) {
    const T param = params[4];
    if (param * param > kCamDistEps) {
      const T mul2_tanw_by2 = (T)2.0 * tan(param / 2.0);
      const T mul2_tanw_by2_byw = mul2_tanw_by2 / param;
      if (rad * rad < kCamDistEps) {
        // limit r->0
        return mul2_tanw_by2_byw;
>>>>>>> 9d05b10c
      }
      return atan(rad * mul2_tanw_by2) / (rad * param);
    }
    // limit w->0
    return (T)1;
  }

  template<typename T>
  inline static T dFactor_drad(const T rad, const T* params, T* fac) {
    const T param = params[4];
    if(param * param < kCamDistEps) {
      *fac = (T)1;
      return 0;
    }else{
      const T tan_wby2 = tan(param / 2.0);
      const T mul2_tanw_by2 = (T)2.0 * tan_wby2;

<<<<<<< HEAD
    template<typename T>
    inline static T dFactor_dparam(const T rad, const T* params, T* fac)
    {
      const T param = params[4];
      if (param * param > kCamDistEps) {
        const T tanw_by2 = tan(param / (T)2.0);
        const T mul2_tanw_by2 = (T)2.0 * tanw_by2;
        if (rad * rad < kCamDistEps) {
          // limit r->0
          *fac = mul2_tanw_by2 / param;
          return ((T)2 * ((tanw_by2 * tanw_by2) / (T)2 + (T)0.5)) / param -
              mul2_tanw_by2 / (param * param);
        }
        const T tanw_by2_sq = tanw_by2 * tanw_by2;
        const T atan_mul2_tanw_by2 = atan(rad * mul2_tanw_by2);
        const T rad_mul_param = (rad * param);
        *fac = atan_mul2_tanw_by2 / rad_mul_param;
        return ((T)2 * (tanw_by2_sq / (T)2 + (T)0.5)) /
            (param * ((T)4 * tanw_by2_sq * rad * rad + (T)1)) -
            atan_mul2_tanw_by2 / (rad_mul_param * param);
      }
      // limit w->0
      *fac = (T)1;
      return (T)0;
    }

    template<typename T>
    inline static T dFactor_drad(const T rad, const T* params, T* fac)
    {
      const T param = params[4];
      if(param * param < kCamDistEps) {
        *fac = (T)1;
        return (T)0;
      }else{
        const T tan_wby2 = tan(param / (T)2.0);
        const T mul2_tanw_by2 = (T)2.0 * tan_wby2;

        if(rad * rad < kCamDistEps) {
          *fac = mul2_tanw_by2 / param;
          return (T)0;
        }else{
          const T atan_mul2_tanw_by2 = atan(rad * mul2_tanw_by2);
          const T rad_mul_param = (rad * param);

          *fac = atan_mul2_tanw_by2 / rad_mul_param;
          return ((T)2 * tan_wby2) /
              (rad * param * ((T)4 * rad * rad * tan_wby2 * tan_wby2 + (T)1)) -
              atan_mul2_tanw_by2 / (rad * rad_mul_param);
        }
=======
      if(rad * rad < kCamDistEps) {
        *fac = mul2_tanw_by2 / param;
        return 0;
      }else{
        const T atan_mul2_tanw_by2 = atan(rad * mul2_tanw_by2);
        const T rad_by_param = (rad * param);

        *fac = atan_mul2_tanw_by2 / rad_by_param;
        return (2 * tan_wby2) /
            (rad * param * (4 * rad * rad * tan_wby2 * tan_wby2 + 1)) -
            atan_mul2_tanw_by2 / (rad * rad_by_param);
>>>>>>> 9d05b10c
      }
    }
  }

  template<typename T>
  inline static T Factor_inv(const T rad, const T* params) {
    const T param = params[4];
    if(param * param < kCamDistEps) {
      // limit w->0
      return (T)1.0;
    }else{
      const T w_by2 = param / 2.0;
      const T mul_2tanw_by2 = tan(w_by2) * 2.0;

<<<<<<< HEAD
    template<typename T>
    inline static T Factor_inv(const T rad, const T* params)
    {
      const T param = params[4];
      if(param * param > kCamDistEps) {
        const T w_by2 = param / (T)2.0;
        const T mul_2tanw_by2 = tan(w_by2) * (T)2.0;

        if(rad * rad < kCamDistEps) {
          // limit r->0
          return param / mul_2tanw_by2;
        }
=======
      if(rad * rad < kCamDistEps) {
        // limit r->0
        return param / mul_2tanw_by2;
      }else{
>>>>>>> 9d05b10c
        return tan(rad * param) / (rad * mul_2tanw_by2);
      }
      // limit w->0
      return (T)1.0;
    }

    template<typename T>
    inline static T dFactor_inv_dparam(const T rad, const T* params)
    {
      const T param = params[4];
      if(param * param > kCamDistEps) {
        const T tan_wby2 = tan(param / (T)2.0);
        if(rad * rad < kCamDistEps) {
          return (T)1.0 / ((T)2 * tan_wby2) -
              (param * (tan_wby2 * tan_wby2 / (T)2.0 + (T)0.5)) /
              ((T)2.0 * tan_wby2 * tan_wby2);
        }
        const T tan_rad_mul_w = tan(rad * param);
        const T tanw_by2_sq = tan_wby2 * tan_wby2;
        return (tan_rad_mul_w * tan_rad_mul_w + (T)1.0) / ((T)2.0 * tan_wby2) -
            (tan_rad_mul_w * (tanw_by2_sq / (T)2.0 + (T)0.5)) /
            ((T)2.0 * rad * tanw_by2_sq);
      }
      // limit w->0
      return (T)0.0;
    }

    template<typename T>
    inline static T dFactor_inv_drad(const T rad, const T* params, T* fac)
    {
      const T param = params[4];
      if(param * param > kCamDistEps) {
        const T w_by2 = param / (T)2.0;
        const T tan_w_by2 = tan(w_by2);
        const T mul_2tanw_by2 = tan_w_by2 * (T)2.0;
        if(rad * rad < kCamDistEps) {
          *fac = param / tan_w_by2;
          return (T)0;
        }
        const T one_by_tan_w_by_2 = (T)1.0 / tan_w_by2;
        const T tan_rad_mul_w = tan(rad * param);
        *fac = tan_rad_mul_w / (rad * mul_2tanw_by2);
        return (one_by_tan_w_by_2 * param *
                (tan_rad_mul_w * tan_rad_mul_w + (T)1)) / ((T)2 * rad) -
            (one_by_tan_w_by_2 * tan_rad_mul_w) / (2 * rad * rad);
      }
      // limit w->0
      *fac = (T)1;
      return (T)0.0;
    }
  }

<<<<<<< HEAD
    template<typename T>
    static void Unproject(const T* pix, const T* params, T* ray) {
      // First multiply by inverse K and calculate distortion parameter.
      T pix_kinv[2];
      CameraUtils::MultInvK(params, pix, pix_kinv);
      const T fac_inv =
          Factor_inv(CameraUtils::PixNorm(pix_kinv), params);
      pix_kinv[0] *= fac_inv;
      pix_kinv[1] *= fac_inv;
      // Homogenize the point.
      CameraUtils::Homogenize<T>(pix_kinv, ray);
    }

    template<typename T>
    static void dUnproject_dparams(const T* pix, const T* params, T* j) {
      T pix_kinv[2];
      CameraUtils::MultInvK(params, pix, pix_kinv);
      CameraUtils::dMultInvK_dparams(params, pix, j);

      // The complexity of this jacobian is due to the fact that the distortion
      // factor is calculated _after_ the multiplication by K^-1, therefore
      // the parameters of K affect both pix_kinv and fac_inv. Therefore we
      // use the product rule to push the derivatives w.r.t. K through both
      // functions.

      T rad = CameraUtils::PixNorm(pix_kinv);
      T fac_inv;
      const T dfac_inv_drad_byrad =
          dFactor_inv_drad(rad, params, &fac_inv) / rad;
      const T dfac_inv_dp[2] = { pix_kinv[0] * dfac_inv_drad_byrad,
                             pix_kinv[1] * dfac_inv_drad_byrad };
      // Calculate the jacobian of the factor w.r.t. the K parameters.
      T dfac_dparams[4];
      dfac_dparams[0] = dfac_inv_dp[0] * j[0];
      dfac_dparams[1] = dfac_inv_dp[1] * j[4];
      dfac_dparams[2] = dfac_inv_dp[0] * j[6];
      dfac_dparams[3] = dfac_inv_dp[1] * j[10];

      // This is the derivatives w.r.t. K parameters for K^-1 * fac_inv
      T dfac_inv =
          dFactor_inv_dparam(rad, params);
      j[0] *= fac_inv;
      j[4] *= fac_inv;
      j[6] *= fac_inv;
      j[10] *= fac_inv;

      // Total derivative w.r.t. the K parameters for fac_inv added to the
      // previous values (product rule)
      j[0] += dfac_dparams[0] * pix_kinv[0];
      j[1] += dfac_dparams[0] * pix_kinv[1];

      j[3] += dfac_dparams[1] * pix_kinv[0];
      j[4] += dfac_dparams[1] * pix_kinv[1];

      j[6] += dfac_dparams[2] * pix_kinv[0];
      j[7] += dfac_dparams[2] * pix_kinv[1];

      j[9] += dfac_dparams[3] * pix_kinv[0];
      j[10] += dfac_dparams[3] * pix_kinv[1];

      // Derivatives w.r.t. the w parameter do not need to go through the chain
      // rule as they do not affect the multiplication by K^-1.
      j[12] = pix_kinv[0] * dfac_inv;
      j[13] = pix_kinv[1] * dfac_inv;
      j[14] = 0;
    }

    template<typename T>
    static void Project(const T* ray, const T* params, T* pix) {
      // De-homogenize and multiply by K.
      CameraUtils::Dehomogenize(ray, pix);
      // Calculate distortion parameter.
      const T fac =
          Factor(CameraUtils::PixNorm(pix), params);
      pix[0] *= fac;
      pix[1] *= fac;
      CameraUtils::MultK<T>(params, pix, pix);
    }

    template<typename T>
    static void dProject_dparams(const T* ray, const T* params, T* j) {
      T pix[2];
      CameraUtils::Dehomogenize(ray, pix);
      // This derivative is simplified compared to the unproject derivative,
      // as we first calculate the distortion parameter, then multiply by K.
      // The derivatives are then a simple application of the chain rule.
      T fac;
      T d_fac = dFactor_dparam(CameraUtils::PixNorm(pix), params, &fac);
      CameraUtils::dMultK_dparams(params, pix, j);
      j[0] *= fac;
      j[3] *= fac;
      // Derivatives w.r.t. w:
      j[8] = params[0] * pix[0] * d_fac;
      j[9] = params[1] * pix[1] * d_fac;
    }

    template<typename T>
    static void dProject_dray(const T* ray, const T* params, T* j) {
      // De-homogenize and multiply by K.
      T pix[2];
      CameraUtils::Dehomogenize(ray, pix);
      // Calculte the dehomogenization derivative.
      T j_dehomog[6];
      CameraUtils::dDehomogenize_dray(ray, j_dehomog);

      const T rad = CameraUtils::PixNorm(pix);
      T fac;
      const T dfac_drad_byrad =
          dFactor_drad(rad, params, &fac) / rad;
      const T dfac_dp[2] = { pix[0] * dfac_drad_byrad,
                             pix[1] * dfac_drad_byrad };

      // Calculate the k matrix and distortion derivative.
      const T params0_pix0 = params[0] * pix[0];
      const T params1_pix1 = params[1] * pix[1];
      const T k00 = dfac_dp[0] * params0_pix0 + fac * params[0];
      const T k01 = dfac_dp[1] * params0_pix0;
      const T k10 = dfac_dp[0] * params1_pix1;
      const T k11 = dfac_dp[1] * params1_pix1 + fac * params[1];

      // Do the multiplication dkmult * ddehomogenized_dray
      j[0] = j_dehomog[0] * k00;
      j[1] = j_dehomog[0] * k10;
      j[2] = j_dehomog[3] * k01;
      j[3] = j_dehomog[3] * k11;
      j[4] = j_dehomog[4] * k00 + j_dehomog[5] * k01;
      j[5] = j_dehomog[4] * k10 + j_dehomog[5] * k11;
=======
  template<typename T>
  static void Unproject(const T* pix, const T* params, T* ray) {
    // First multiply by inverse K and calculate distortion parameter.
    T pix_kinv[2];
    CameraUtils::MultInvK(params, pix, pix_kinv);

    // Homogenize the point.
    CameraUtils::Homogenize<T>(pix_kinv, ray);
    const T fac_inv = Factor_inv(CameraUtils::PixNorm(pix_kinv), params);
    pix_kinv[0] *= fac_inv;
    pix_kinv[1] *= fac_inv;
    CameraUtils::Homogenize<T>(pix_kinv, ray);
  }

  template<typename T>
  static void Project(const T* ray, const T* params, T* pix) {
    // De-homogenize and multiply by K.
    CameraUtils::Dehomogenize(ray, pix);
    // Calculate distortion parameter.
    const T fac =
        Factor(CameraUtils::PixNorm(pix), params);
    pix[0] *= fac;
    pix[1] *= fac;
    CameraUtils::MultK<T>(params, pix, pix);
  }

  template<typename T>
  static void dProject_dray(const T* ray, const T* params, T* j) {
    // De-homogenize and multiply by K.
    T pix[2];
    CameraUtils::Dehomogenize(ray, pix);
    // Calculate the dehomogenization derivative.
    T j_dehomog[6];
    CameraUtils::dDehomogenize_dray(ray, j_dehomog);

    const T rad = CameraUtils::PixNorm(pix);
    T fac;
    const T dfac_drad_byrad =
        dFactor_drad(rad, params, &fac) / rad;
    const T dfac_dp[2] = { pix[0] * dfac_drad_byrad,
                           pix[1] * dfac_drad_byrad };

    // Calculate the k matrix and distortion derivative.
    const T params0_pix0 = params[0] * pix[0];
    const T params1_pix1 = params[1] * pix[1];
    const T k00 = dfac_dp[0] * params0_pix0 + fac * params[0];
    const T k01 = dfac_dp[1] * params0_pix0;
    const T k10 = dfac_dp[0] * params1_pix1;
    const T k11 = dfac_dp[1] * params1_pix1 + fac * params[1];

    // Do the multiplication dkmult * ddehomogenized_dray
    j[0] = j_dehomog[0] * k00;
    j[1] = j_dehomog[0] * k10;
    j[2] = j_dehomog[3] * k01;
    j[3] = j_dehomog[3] * k11;
    j[4] = j_dehomog[4] * k00 + j_dehomog[5] * k01;
    j[5] = j_dehomog[4] * k10 + j_dehomog[5] * k11;
  }
};

/** A third degree polynomial distortion model */
template<typename Scalar = double>
class Poly3Camera : public CameraInterface<Scalar> {
 public:
  CAMERA_MODEL_IMPL(Poly3Camera, 7);

  template<typename T>
  inline static T Factor(const T rad, const T* params) {
    T r2 = rad * rad;
    T r4 = r2 * r2;
    return (static_cast<T>(1.0) +
            params[4] * r2 +
            params[5] * r4 +
            params[6] * r4 * r2);
  }

  template<typename T>
  inline static T dFactor_drad(const T r, const T* params, T* fac) {
    *fac = Factor(r, params);
    T r2 = r * r;
    T r3 = r2 * r;
    return (2.0 * params[4] * r +
            4.0 * params[5] * r3 +
            6.0 * params[6] * r3 * r2);
  }

  template<typename T>
  inline static T Factor_inv(const T r, const T* params) {
    T k1 = params[4];
    T k2 = params[5];
    T k3 = params[6];

    // Use Newton's method to solve (fixed number of iterations)
    T ru = r;
    for (int i=0; i < 5; i++) {
      // Common sub-expressions of d, d2
      T ru2 = ru * ru;
      T ru4 = ru2 * ru2;
      T ru6 = ru4 * ru2;
      T pol = k1 * ru2 + k2 * ru4 + k3 * ru6 + 1;
      T pol2 = 2 * ru2 * (k1 + 2 * k2 * ru2 + 3 * k3 * ru4);
      T pol3 = pol + pol2;

      // 1st derivative
      T d = (ru * (pol) - r)  *  2 * pol3;
      // 2nd derivative
      T d2 = (4 * ru * (ru * pol - r) *
              (3 * k1 + 10 * k2 * ru2 + 21 * k3 * ru4) +
              2 * pol3 * pol3);
      // Delta update
      T delta = d / d2;
      ru -= delta;
>>>>>>> 9d05b10c
    }

    // Return the undistortion factor
    return ru / r;
  }

  template<typename T>
  static void Unproject(const T* pix, const T* params, T* ray) {
    // First multiply by inverse K and calculate distortion parameter.
    T pix_kinv[2];
    CameraUtils::MultInvK(params, pix, pix_kinv);

    // Homogenize the point.
    CameraUtils::Homogenize<T>(pix_kinv, ray);
    const T fac_inv = Factor_inv(CameraUtils::PixNorm(pix_kinv), params);
    pix_kinv[0] *= fac_inv;
    pix_kinv[1] *= fac_inv;
    CameraUtils::Homogenize<T>(pix_kinv, ray);
  }

  template<typename T>
  static void Project(const T* ray, const T* params, T* pix) {
    // De-homogenize and multiply by K.
    CameraUtils::Dehomogenize(ray, pix);

    // Calculate distortion parameter.
    const T fac = Factor(CameraUtils::PixNorm(pix), params);
    pix[0] *= fac;
    pix[1] *= fac;
    CameraUtils::MultK<T>(params, pix, pix);
  }

  template<typename T>
  static void dProject_dray(const T* ray, const T* params, T* j) {
    // De-homogenize and multiply by K.
    T pix[2];
    CameraUtils::Dehomogenize(ray, pix);

    // Calculate the dehomogenization derivative.
    T j_dehomog[6];
    CameraUtils::dDehomogenize_dray(ray, j_dehomog);

    T rad = CameraUtils::PixNorm(pix);
    T fac;
    T dfac_drad_byrad = dFactor_drad(rad, params, &fac) / rad;
    T dfac_dp[2] = { pix[0] * dfac_drad_byrad,
                     pix[1] * dfac_drad_byrad };

    // Calculate the k matrix and distortion derivative.
    T params0_pix0 = params[0] * pix[0];
    T params1_pix1 = params[1] * pix[1];
    T k00 = dfac_dp[0] * params0_pix0 + fac * params[0];
    T k01 = dfac_dp[1] * params0_pix0;
    T k10 = dfac_dp[0] * params1_pix1;
    T k11 = dfac_dp[1] * params1_pix1 + fac * params[1];

    // Do the multiplication dkmult * ddehomogenized_dray
    j[0] = j_dehomog[0] * k00;
    j[1] = j_dehomog[0] * k10;
    j[2] = j_dehomog[3] * k01;
    j[3] = j_dehomog[3] * k11;
    j[4] = j_dehomog[4] * k00 + j_dehomog[5] * k01;
    j[5] = j_dehomog[4] * k10 + j_dehomog[5] * k11;
  }
};
}<|MERGE_RESOLUTION|>--- conflicted
+++ resolved
@@ -27,7 +27,8 @@
 
   /** Euclidean distance from (0, 0) to given pixel */
   template<typename T>
-  static inline T PixNorm(const T* pix) {
+  static inline T PixNorm(const T* pix)
+  {
     return sqrt(pix[0] * pix[0] + pix[1] * pix[1]);
   }
 
@@ -37,7 +38,8 @@
    * @param pix A 2-vector (x, y)
    * */
   template<typename T>
-  static inline void Dehomogenize(const T* ray, T* px_dehomogenized) {
+  static inline void Dehomogenize(const T* ray, T* px_dehomogenized)
+  {
     px_dehomogenized[0] = ray[0] / ray[2];
     px_dehomogenized[1] = ray[1] / ray[2];
   }
@@ -49,7 +51,8 @@
    * @param ray_homogenized A 3-vector to be filled in
    */
   template<typename T>
-  static inline void Homogenize(const T* pix, T* ray_homogenized) {
+  static inline void Homogenize(const T* pix, T* ray_homogenized)
+  {
     ray_homogenized[0] = pix[0];
     ray_homogenized[1] = pix[1];
     ray_homogenized[2] = 1.0;
@@ -63,7 +66,8 @@
    * @param j A 2x3 matrix stored in column-major order
    */
   template<typename T>
-  static inline void dDehomogenize_dray(const T* ray, T* j) {
+  static inline void dDehomogenize_dray(const T* ray, T* j)
+  {
     const T z_sq = ray[2] * ray[2];
     const T z_inv = 1.0 / ray[2];
     // Column major storage order.
@@ -71,70 +75,43 @@
     j[1] = 0;       j[3] = z_inv;   j[5] = -ray[1] / z_sq;
   }
 
-<<<<<<< HEAD
-    template<typename T>
-    static inline void dMultK_dparams(const T* params, const T* pix, T* j)
-    {
-      j[0] = pix[0];    j[2] = 0;       j[4] = 1;   j[6] = 0;
-      j[1] = 0;         j[3] = pix[1];  j[5] = 0;   j[7] = 1;
-    }
-
-    template<typename T>
-    static inline void MultInvK(const T* params, const T* pix, T* pix_kinv)
-    {
-      pix_kinv[0] = (pix[0] - params[2]) / params[0];
-      pix_kinv[1] = (pix[1] - params[3]) / params[1];
-    }
-
-    template<typename T>
-    static inline void dMultInvK_dparams(const T* params, const T* pix, T* j)
-    {
-      j[0] = -(pix[0] - params[2]) / (params[0] * params[0]);
-      j[1] = 0;
-      j[2] = 0;
-
-      j[3] = 0;
-      j[4] = -(pix[1] - params[3]) / (params[1] * params[1]);
-      j[5] = 0;
-
-      j[6] = -1 / params[0];
-      j[7] = 0;
-      j[8] = 0;
-
-      j[9] = 0;
-      j[10] = -1 / params[1];
-      j[11] = 0;
-    }
-  };
-
-  /////////////////////////////////////////////////////////////////////////////
-  template<typename Scalar = double, bool kOwnsMem = true>
-  class LinearCamera : public Camera<LinearCamera<Scalar>, Scalar, kOwnsMem>
-  {
-  public:
-    // C++ 11 constructor delegation -- use base class constructor.
-    using Camera<LinearCamera<Scalar>, Scalar, kOwnsMem>::Camera;
-    static const int kParamSize = 4;
-
-    template<typename T>
-    static void Unproject(const T* pix, const T* params, T* ray) {
-      // First multiply by inverse K and calculate distortion parameter.
-      T pix_kinv[2];
-      CameraUtils::MultInvK(params, pix, pix_kinv);
-      // Homogenize the point.
-      CameraUtils::Homogenize<T>(pix_kinv, ray);
-    }
-=======
+  template<typename T>
+  static inline void dMultK_dparams(const T* params, const T* pix, T* j)
+  {
+    j[0] = pix[0];    j[2] = 0;       j[4] = 1;   j[6] = 0;
+    j[1] = 0;         j[3] = pix[1];  j[5] = 0;   j[7] = 1;
+  }
+
+  template<typename T>
+  static inline void dMultInvK_dparams(const T* params, const T* pix, T* j)
+  {
+    j[0] = -(pix[0] - params[2]) / (params[0] * params[0]);
+    j[1] = 0;
+    j[2] = 0;
+
+    j[3] = 0;
+    j[4] = -(pix[1] - params[3]) / (params[1] * params[1]);
+    j[5] = 0;
+
+    j[6] = -1 / params[0];
+    j[7] = 0;
+    j[8] = 0;
+
+    j[9] = 0;
+    j[10] = -1 / params[1];
+    j[11] = 0;
+  }
+
   /**
    * Transform a dehomogenized real-world point with calibration focal
    * length and principal point to place it in its imaged location.
    */
   template<typename T>
-  static inline void MultK(const T* params, const T* pix, T* pix_k) {
+  static inline void MultK(const T* params, const T* pix, T* pix_k)
+  {
     pix_k[0] = params[0] * pix[0] + params[2];
     pix_k[1] = params[1] * pix[1] + params[3];
   }
->>>>>>> 9d05b10c
 
   /**
    * Take an image plane pixel and camera params and place it in
@@ -147,64 +124,7 @@
   }
 };
 
-<<<<<<< HEAD
-    template<typename T>
-    static void dProject_dparams(const T* ray, const T* params, T* j) {
-      T pix[2];
-      CameraUtils::Dehomogenize(ray, pix);
-      CameraUtils::dMultK_dparams(params, pix, j);
-    }
-
-    template<typename T>
-    static void dUnproject_dparams(const T* pix, const T* params, T* j) {
-      CameraUtils::dMultInvK_dparams(params, pix, j);
-    }
-
-    template<typename T>
-    static void dProject_dray(const T* ray, const T* params, T* j) {
-      // De-homogenize and multiply by K.
-      T pix[2];
-      CameraUtils::Dehomogenize(ray, pix);
-      // Calculte the dehomogenization derivative.
-      CameraUtils::dDehomogenize_dray(ray, j);
-
-      // Do the multiplication dkmult * ddehomogenized_dray
-      j[0] *= params[0];
-      // j[1] *= params[1];  // This equals zero.
-      // j[2] *= params[0];  // This equals zero.
-      j[3] *= params[1];
-      j[4] *= params[0];
-      j[5] *= params[1];
-    }
-  };
-
-
-  /////////////////////////////////////////////////////////////////////////////
-  template<typename Scalar = double, bool kOwnsMem = true>
-  class FovCamera: public Camera<FovCamera<Scalar>, Scalar, kOwnsMem>
-  {
-  public:
-    // C++ 11 constructor delegation -- use base class constructor.
-    using Camera<FovCamera<Scalar>, Scalar, kOwnsMem>::Camera;
-
-#define kCamDistEps 1e-5
-#define kMaxRad 2.0
-    static const uint32_t kMaxRadIncrements = 2000;
-    static const int kParamSize = 5;
-
-    // For these derivatives, refer to the camera_derivatives.m matlab file.
-    template<typename T>
-    inline static T Factor(const T rad, const T* params)
-    {
-      const T param = params[4];
-      if (param * param > kCamDistEps) {
-        const T mul2_tanw_by2 = (T)2.0 * tan(param / (T)2.0);
-        if (rad * rad < kCamDistEps) {
-          // limit r->0
-          return mul2_tanw_by2 / param;
-        }
-        return atan(rad * mul2_tanw_by2) / (rad * param);
-=======
+
 /**
  * Avoids copying inherited function implementations for all camera models.
  *
@@ -215,8 +135,11 @@
  */
 #define CAMERA_MODEL_IMPL(CameraT, n_params)                            \
   static constexpr int kParamSize = n_params;                           \
-  CameraT(Scalar* params, bool owns_memory) :                           \
-      CameraInterface<Scalar>(params, kParamSize, owns_memory) {        \
+  CameraT(Scalar* params,                                               \
+          const Eigen::Vector2i& image_size,                            \
+          bool owns_memory) :                                           \
+      CameraInterface<Scalar>(params, kParamSize, image_size,           \
+                              owns_memory) {                            \
   }                                                                     \
   Vec3t<Scalar> Unproject(const Vec2t<Scalar>& pix) const override {    \
     Vec3t<Scalar> ray;                                                  \
@@ -228,6 +151,20 @@
     Project(ray.data(), this->params_, pix.data());                     \
     return pix;                                                         \
   }                                                                     \
+  Eigen::Matrix<Scalar, 2, Eigen::Dynamic> dProject_dparams(            \
+      const Vec3t<Scalar>& ray) const override                          \
+  {                                                                     \
+    Eigen::Matrix<Scalar, 2, kParamSize> j;                         \
+    dProject_dparams(ray.data(), this->params_, j.data());              \
+    return j;                                                           \
+  }                                                                     \
+  Eigen::Matrix<Scalar, 3, Eigen::Dynamic> dUnproject_dparams(          \
+      const Vec2t<Scalar>& pix) const override                          \
+  {                                                                     \
+    Eigen::Matrix<Scalar, 3, kParamSize> j;                         \
+    dUnproject_dparams(pix.data(), this->params_, j.data());            \
+    return j;                                                           \
+  }                                                                     \
   Eigen::Matrix<Scalar, 2, 3>                                           \
   dProject_dray(const Vec3t<Scalar>& ray) const override {              \
     Eigen::Matrix<Scalar, 2, 3> j;                                      \
@@ -257,11 +194,23 @@
   }
 
   template<typename T>
+  static void dProject_dparams(const T* ray, const T* params, T* j) {
+    T pix[2];
+    CameraUtils::Dehomogenize(ray, pix);
+    CameraUtils::dMultK_dparams(params, pix, j);
+  }
+
+  template<typename T>
+  static void dUnproject_dparams(const T* pix, const T* params, T* j) {
+    CameraUtils::dMultInvK_dparams(params, pix, j);
+  }
+
+  template<typename T>
   static void dProject_dray(const T* ray, const T* params, T* j) {
     // De-homogenize and multiply by K.
     T pix[2];
     CameraUtils::Dehomogenize(ray, pix);
-    // Calculate the dehomogenization derivative.
+    // Calculte the dehomogenization derivative.
     CameraUtils::dDehomogenize_dray(ray, j);
 
     // Do the multiplication dkmult * ddehomogenized_dray
@@ -282,17 +231,16 @@
   static constexpr uint32_t kMaxRadIncrements = 2000;
   CAMERA_MODEL_IMPL(FovCamera, 5);
 
-  //  Static member functions to use without instantiating a class object
-  template<typename T>
-  inline static T Factor(const T rad, const T* params) {
+  // For these derivatives, refer to the camera_derivatives.m matlab file.
+  template<typename T>
+  inline static T Factor(const T rad, const T* params)
+  {
     const T param = params[4];
     if (param * param > kCamDistEps) {
-      const T mul2_tanw_by2 = (T)2.0 * tan(param / 2.0);
-      const T mul2_tanw_by2_byw = mul2_tanw_by2 / param;
+      const T mul2_tanw_by2 = (T)2.0 * tan(param / (T)2.0);
       if (rad * rad < kCamDistEps) {
         // limit r->0
-        return mul2_tanw_by2_byw;
->>>>>>> 9d05b10c
+        return mul2_tanw_by2 / param;
       }
       return atan(rad * mul2_tanw_by2) / (rad * param);
     }
@@ -301,304 +249,186 @@
   }
 
   template<typename T>
-  inline static T dFactor_drad(const T rad, const T* params, T* fac) {
+  inline static T dFactor_dparam(const T rad, const T* params, T* fac)
+  {
+    const T param = params[4];
+    if (param * param > kCamDistEps) {
+      const T tanw_by2 = tan(param / (T)2.0);
+      const T mul2_tanw_by2 = (T)2.0 * tanw_by2;
+      if (rad * rad < kCamDistEps) {
+        // limit r->0
+        *fac = mul2_tanw_by2 / param;
+        return ((T)2 * ((tanw_by2 * tanw_by2) / (T)2 + (T)0.5)) / param -
+            mul2_tanw_by2 / (param * param);
+      }
+      const T tanw_by2_sq = tanw_by2 * tanw_by2;
+      const T atan_mul2_tanw_by2 = atan(rad * mul2_tanw_by2);
+      const T rad_mul_param = (rad * param);
+      *fac = atan_mul2_tanw_by2 / rad_mul_param;
+      return ((T)2 * (tanw_by2_sq / (T)2 + (T)0.5)) /
+          (param * ((T)4 * tanw_by2_sq * rad * rad + (T)1)) -
+          atan_mul2_tanw_by2 / (rad_mul_param * param);
+    }
+    // limit w->0
+    *fac = (T)1;
+    return (T)0;
+  }
+
+  template<typename T>
+  inline static T dFactor_drad(const T rad, const T* params, T* fac)
+  {
     const T param = params[4];
     if(param * param < kCamDistEps) {
       *fac = (T)1;
-      return 0;
+      return (T)0;
     }else{
-      const T tan_wby2 = tan(param / 2.0);
+      const T tan_wby2 = tan(param / (T)2.0);
       const T mul2_tanw_by2 = (T)2.0 * tan_wby2;
 
-<<<<<<< HEAD
-    template<typename T>
-    inline static T dFactor_dparam(const T rad, const T* params, T* fac)
-    {
-      const T param = params[4];
-      if (param * param > kCamDistEps) {
-        const T tanw_by2 = tan(param / (T)2.0);
-        const T mul2_tanw_by2 = (T)2.0 * tanw_by2;
-        if (rad * rad < kCamDistEps) {
-          // limit r->0
-          *fac = mul2_tanw_by2 / param;
-          return ((T)2 * ((tanw_by2 * tanw_by2) / (T)2 + (T)0.5)) / param -
-              mul2_tanw_by2 / (param * param);
-        }
-        const T tanw_by2_sq = tanw_by2 * tanw_by2;
+      if(rad * rad < kCamDistEps) {
+        *fac = mul2_tanw_by2 / param;
+        return (T)0;
+      }else{
         const T atan_mul2_tanw_by2 = atan(rad * mul2_tanw_by2);
         const T rad_mul_param = (rad * param);
+
         *fac = atan_mul2_tanw_by2 / rad_mul_param;
-        return ((T)2 * (tanw_by2_sq / (T)2 + (T)0.5)) /
-            (param * ((T)4 * tanw_by2_sq * rad * rad + (T)1)) -
-            atan_mul2_tanw_by2 / (rad_mul_param * param);
-      }
-      // limit w->0
-      *fac = (T)1;
-      return (T)0;
-    }
-
-    template<typename T>
-    inline static T dFactor_drad(const T rad, const T* params, T* fac)
-    {
-      const T param = params[4];
-      if(param * param < kCamDistEps) {
-        *fac = (T)1;
-        return (T)0;
-      }else{
-        const T tan_wby2 = tan(param / (T)2.0);
-        const T mul2_tanw_by2 = (T)2.0 * tan_wby2;
-
-        if(rad * rad < kCamDistEps) {
-          *fac = mul2_tanw_by2 / param;
-          return (T)0;
-        }else{
-          const T atan_mul2_tanw_by2 = atan(rad * mul2_tanw_by2);
-          const T rad_mul_param = (rad * param);
-
-          *fac = atan_mul2_tanw_by2 / rad_mul_param;
-          return ((T)2 * tan_wby2) /
-              (rad * param * ((T)4 * rad * rad * tan_wby2 * tan_wby2 + (T)1)) -
-              atan_mul2_tanw_by2 / (rad * rad_mul_param);
-        }
-=======
-      if(rad * rad < kCamDistEps) {
-        *fac = mul2_tanw_by2 / param;
-        return 0;
-      }else{
-        const T atan_mul2_tanw_by2 = atan(rad * mul2_tanw_by2);
-        const T rad_by_param = (rad * param);
-
-        *fac = atan_mul2_tanw_by2 / rad_by_param;
-        return (2 * tan_wby2) /
-            (rad * param * (4 * rad * rad * tan_wby2 * tan_wby2 + 1)) -
-            atan_mul2_tanw_by2 / (rad * rad_by_param);
->>>>>>> 9d05b10c
+        return ((T)2 * tan_wby2) /
+            (rad * param * ((T)4 * rad * rad * tan_wby2 * tan_wby2 + (T)1)) -
+            atan_mul2_tanw_by2 / (rad * rad_mul_param);
       }
     }
   }
 
-  template<typename T>
-  inline static T Factor_inv(const T rad, const T* params) {
+
+  template<typename T>
+  inline static T Factor_inv(const T rad, const T* params)
+  {
     const T param = params[4];
-    if(param * param < kCamDistEps) {
-      // limit w->0
-      return (T)1.0;
-    }else{
-      const T w_by2 = param / 2.0;
-      const T mul_2tanw_by2 = tan(w_by2) * 2.0;
-
-<<<<<<< HEAD
-    template<typename T>
-    inline static T Factor_inv(const T rad, const T* params)
-    {
-      const T param = params[4];
-      if(param * param > kCamDistEps) {
-        const T w_by2 = param / (T)2.0;
-        const T mul_2tanw_by2 = tan(w_by2) * (T)2.0;
-
-        if(rad * rad < kCamDistEps) {
-          // limit r->0
-          return param / mul_2tanw_by2;
-        }
-=======
+    if(param * param > kCamDistEps) {
+      const T w_by2 = param / (T)2.0;
+      const T mul_2tanw_by2 = tan(w_by2) * (T)2.0;
+
       if(rad * rad < kCamDistEps) {
         // limit r->0
         return param / mul_2tanw_by2;
-      }else{
->>>>>>> 9d05b10c
-        return tan(rad * param) / (rad * mul_2tanw_by2);
       }
-      // limit w->0
-      return (T)1.0;
+      return tan(rad * param) / (rad * mul_2tanw_by2);
     }
-
-    template<typename T>
-    inline static T dFactor_inv_dparam(const T rad, const T* params)
-    {
-      const T param = params[4];
-      if(param * param > kCamDistEps) {
-        const T tan_wby2 = tan(param / (T)2.0);
-        if(rad * rad < kCamDistEps) {
-          return (T)1.0 / ((T)2 * tan_wby2) -
-              (param * (tan_wby2 * tan_wby2 / (T)2.0 + (T)0.5)) /
-              ((T)2.0 * tan_wby2 * tan_wby2);
-        }
-        const T tan_rad_mul_w = tan(rad * param);
-        const T tanw_by2_sq = tan_wby2 * tan_wby2;
-        return (tan_rad_mul_w * tan_rad_mul_w + (T)1.0) / ((T)2.0 * tan_wby2) -
-            (tan_rad_mul_w * (tanw_by2_sq / (T)2.0 + (T)0.5)) /
-            ((T)2.0 * rad * tanw_by2_sq);
+    // limit w->0
+    return (T)1.0;
+  }
+
+  template<typename T>
+  inline static T dFactor_inv_dparam(const T rad, const T* params)
+  {
+    const T param = params[4];
+    if(param * param > kCamDistEps) {
+      const T tan_wby2 = tan(param / (T)2.0);
+      if(rad * rad < kCamDistEps) {
+        return (T)1.0 / ((T)2 * tan_wby2) -
+            (param * (tan_wby2 * tan_wby2 / (T)2.0 + (T)0.5)) /
+            ((T)2.0 * tan_wby2 * tan_wby2);
       }
-      // limit w->0
-      return (T)0.0;
+      const T tan_rad_mul_w = tan(rad * param);
+      const T tanw_by2_sq = tan_wby2 * tan_wby2;
+      return (tan_rad_mul_w * tan_rad_mul_w + (T)1.0) / ((T)2.0 * tan_wby2) -
+          (tan_rad_mul_w * (tanw_by2_sq / (T)2.0 + (T)0.5)) /
+          ((T)2.0 * rad * tanw_by2_sq);
     }
-
-    template<typename T>
-    inline static T dFactor_inv_drad(const T rad, const T* params, T* fac)
-    {
-      const T param = params[4];
-      if(param * param > kCamDistEps) {
-        const T w_by2 = param / (T)2.0;
-        const T tan_w_by2 = tan(w_by2);
-        const T mul_2tanw_by2 = tan_w_by2 * (T)2.0;
-        if(rad * rad < kCamDistEps) {
-          *fac = param / tan_w_by2;
-          return (T)0;
-        }
-        const T one_by_tan_w_by_2 = (T)1.0 / tan_w_by2;
-        const T tan_rad_mul_w = tan(rad * param);
-        *fac = tan_rad_mul_w / (rad * mul_2tanw_by2);
-        return (one_by_tan_w_by_2 * param *
-                (tan_rad_mul_w * tan_rad_mul_w + (T)1)) / ((T)2 * rad) -
-            (one_by_tan_w_by_2 * tan_rad_mul_w) / (2 * rad * rad);
+    // limit w->0
+    return (T)0.0;
+  }
+
+  template<typename T>
+  inline static T dFactor_inv_drad(const T rad, const T* params, T* fac)
+  {
+    const T param = params[4];
+    if(param * param > kCamDistEps) {
+      const T w_by2 = param / (T)2.0;
+      const T tan_w_by2 = tan(w_by2);
+      const T mul_2tanw_by2 = tan_w_by2 * (T)2.0;
+      if(rad * rad < kCamDistEps) {
+        *fac = param / tan_w_by2;
+        return (T)0;
       }
-      // limit w->0
-      *fac = (T)1;
-      return (T)0.0;
+      const T one_by_tan_w_by_2 = (T)1.0 / tan_w_by2;
+      const T tan_rad_mul_w = tan(rad * param);
+      *fac = tan_rad_mul_w / (rad * mul_2tanw_by2);
+      return (one_by_tan_w_by_2 * param *
+              (tan_rad_mul_w * tan_rad_mul_w + (T)1)) / ((T)2 * rad) -
+          (one_by_tan_w_by_2 * tan_rad_mul_w) / (2 * rad * rad);
     }
-  }
-
-<<<<<<< HEAD
-    template<typename T>
-    static void Unproject(const T* pix, const T* params, T* ray) {
-      // First multiply by inverse K and calculate distortion parameter.
-      T pix_kinv[2];
-      CameraUtils::MultInvK(params, pix, pix_kinv);
-      const T fac_inv =
-          Factor_inv(CameraUtils::PixNorm(pix_kinv), params);
-      pix_kinv[0] *= fac_inv;
-      pix_kinv[1] *= fac_inv;
-      // Homogenize the point.
-      CameraUtils::Homogenize<T>(pix_kinv, ray);
-    }
-
-    template<typename T>
-    static void dUnproject_dparams(const T* pix, const T* params, T* j) {
-      T pix_kinv[2];
-      CameraUtils::MultInvK(params, pix, pix_kinv);
-      CameraUtils::dMultInvK_dparams(params, pix, j);
-
-      // The complexity of this jacobian is due to the fact that the distortion
-      // factor is calculated _after_ the multiplication by K^-1, therefore
-      // the parameters of K affect both pix_kinv and fac_inv. Therefore we
-      // use the product rule to push the derivatives w.r.t. K through both
-      // functions.
-
-      T rad = CameraUtils::PixNorm(pix_kinv);
-      T fac_inv;
-      const T dfac_inv_drad_byrad =
-          dFactor_inv_drad(rad, params, &fac_inv) / rad;
-      const T dfac_inv_dp[2] = { pix_kinv[0] * dfac_inv_drad_byrad,
-                             pix_kinv[1] * dfac_inv_drad_byrad };
-      // Calculate the jacobian of the factor w.r.t. the K parameters.
-      T dfac_dparams[4];
-      dfac_dparams[0] = dfac_inv_dp[0] * j[0];
-      dfac_dparams[1] = dfac_inv_dp[1] * j[4];
-      dfac_dparams[2] = dfac_inv_dp[0] * j[6];
-      dfac_dparams[3] = dfac_inv_dp[1] * j[10];
-
-      // This is the derivatives w.r.t. K parameters for K^-1 * fac_inv
-      T dfac_inv =
-          dFactor_inv_dparam(rad, params);
-      j[0] *= fac_inv;
-      j[4] *= fac_inv;
-      j[6] *= fac_inv;
-      j[10] *= fac_inv;
-
-      // Total derivative w.r.t. the K parameters for fac_inv added to the
-      // previous values (product rule)
-      j[0] += dfac_dparams[0] * pix_kinv[0];
-      j[1] += dfac_dparams[0] * pix_kinv[1];
-
-      j[3] += dfac_dparams[1] * pix_kinv[0];
-      j[4] += dfac_dparams[1] * pix_kinv[1];
-
-      j[6] += dfac_dparams[2] * pix_kinv[0];
-      j[7] += dfac_dparams[2] * pix_kinv[1];
-
-      j[9] += dfac_dparams[3] * pix_kinv[0];
-      j[10] += dfac_dparams[3] * pix_kinv[1];
-
-      // Derivatives w.r.t. the w parameter do not need to go through the chain
-      // rule as they do not affect the multiplication by K^-1.
-      j[12] = pix_kinv[0] * dfac_inv;
-      j[13] = pix_kinv[1] * dfac_inv;
-      j[14] = 0;
-    }
-
-    template<typename T>
-    static void Project(const T* ray, const T* params, T* pix) {
-      // De-homogenize and multiply by K.
-      CameraUtils::Dehomogenize(ray, pix);
-      // Calculate distortion parameter.
-      const T fac =
-          Factor(CameraUtils::PixNorm(pix), params);
-      pix[0] *= fac;
-      pix[1] *= fac;
-      CameraUtils::MultK<T>(params, pix, pix);
-    }
-
-    template<typename T>
-    static void dProject_dparams(const T* ray, const T* params, T* j) {
-      T pix[2];
-      CameraUtils::Dehomogenize(ray, pix);
-      // This derivative is simplified compared to the unproject derivative,
-      // as we first calculate the distortion parameter, then multiply by K.
-      // The derivatives are then a simple application of the chain rule.
-      T fac;
-      T d_fac = dFactor_dparam(CameraUtils::PixNorm(pix), params, &fac);
-      CameraUtils::dMultK_dparams(params, pix, j);
-      j[0] *= fac;
-      j[3] *= fac;
-      // Derivatives w.r.t. w:
-      j[8] = params[0] * pix[0] * d_fac;
-      j[9] = params[1] * pix[1] * d_fac;
-    }
-
-    template<typename T>
-    static void dProject_dray(const T* ray, const T* params, T* j) {
-      // De-homogenize and multiply by K.
-      T pix[2];
-      CameraUtils::Dehomogenize(ray, pix);
-      // Calculte the dehomogenization derivative.
-      T j_dehomog[6];
-      CameraUtils::dDehomogenize_dray(ray, j_dehomog);
-
-      const T rad = CameraUtils::PixNorm(pix);
-      T fac;
-      const T dfac_drad_byrad =
-          dFactor_drad(rad, params, &fac) / rad;
-      const T dfac_dp[2] = { pix[0] * dfac_drad_byrad,
-                             pix[1] * dfac_drad_byrad };
-
-      // Calculate the k matrix and distortion derivative.
-      const T params0_pix0 = params[0] * pix[0];
-      const T params1_pix1 = params[1] * pix[1];
-      const T k00 = dfac_dp[0] * params0_pix0 + fac * params[0];
-      const T k01 = dfac_dp[1] * params0_pix0;
-      const T k10 = dfac_dp[0] * params1_pix1;
-      const T k11 = dfac_dp[1] * params1_pix1 + fac * params[1];
-
-      // Do the multiplication dkmult * ddehomogenized_dray
-      j[0] = j_dehomog[0] * k00;
-      j[1] = j_dehomog[0] * k10;
-      j[2] = j_dehomog[3] * k01;
-      j[3] = j_dehomog[3] * k11;
-      j[4] = j_dehomog[4] * k00 + j_dehomog[5] * k01;
-      j[5] = j_dehomog[4] * k10 + j_dehomog[5] * k11;
-=======
+    // limit w->0
+    *fac = (T)1;
+    return (T)0.0;
+  }
+
   template<typename T>
   static void Unproject(const T* pix, const T* params, T* ray) {
     // First multiply by inverse K and calculate distortion parameter.
     T pix_kinv[2];
     CameraUtils::MultInvK(params, pix, pix_kinv);
-
+    const T fac_inv =
+        Factor_inv(CameraUtils::PixNorm(pix_kinv), params);
+    pix_kinv[0] *= fac_inv;
+    pix_kinv[1] *= fac_inv;
     // Homogenize the point.
     CameraUtils::Homogenize<T>(pix_kinv, ray);
-    const T fac_inv = Factor_inv(CameraUtils::PixNorm(pix_kinv), params);
-    pix_kinv[0] *= fac_inv;
-    pix_kinv[1] *= fac_inv;
-    CameraUtils::Homogenize<T>(pix_kinv, ray);
+  }
+
+  template<typename T>
+  static void dUnproject_dparams(const T* pix, const T* params, T* j) {
+    T pix_kinv[2];
+    CameraUtils::MultInvK(params, pix, pix_kinv);
+    CameraUtils::dMultInvK_dparams(params, pix, j);
+
+    // The complexity of this jacobian is due to the fact that the distortion
+    // factor is calculated _after_ the multiplication by K^-1, therefore
+    // the parameters of K affect both pix_kinv and fac_inv. Therefore we
+    // use the product rule to push the derivatives w.r.t. K through both
+    // functions.
+
+    T rad = CameraUtils::PixNorm(pix_kinv);
+    T fac_inv;
+    const T dfac_inv_drad_byrad =
+        dFactor_inv_drad(rad, params, &fac_inv) / rad;
+    const T dfac_inv_dp[2] = { pix_kinv[0] * dfac_inv_drad_byrad,
+                           pix_kinv[1] * dfac_inv_drad_byrad };
+    // Calculate the jacobian of the factor w.r.t. the K parameters.
+    T dfac_dparams[4];
+    dfac_dparams[0] = dfac_inv_dp[0] * j[0];
+    dfac_dparams[1] = dfac_inv_dp[1] * j[4];
+    dfac_dparams[2] = dfac_inv_dp[0] * j[6];
+    dfac_dparams[3] = dfac_inv_dp[1] * j[10];
+
+    // This is the derivatives w.r.t. K parameters for K^-1 * fac_inv
+    T dfac_inv =
+        dFactor_inv_dparam(rad, params);
+    j[0] *= fac_inv;
+    j[4] *= fac_inv;
+    j[6] *= fac_inv;
+    j[10] *= fac_inv;
+
+    // Total derivative w.r.t. the K parameters for fac_inv added to the
+    // previous values (product rule)
+    j[0] += dfac_dparams[0] * pix_kinv[0];
+    j[1] += dfac_dparams[0] * pix_kinv[1];
+
+    j[3] += dfac_dparams[1] * pix_kinv[0];
+    j[4] += dfac_dparams[1] * pix_kinv[1];
+
+    j[6] += dfac_dparams[2] * pix_kinv[0];
+    j[7] += dfac_dparams[2] * pix_kinv[1];
+
+    j[9] += dfac_dparams[3] * pix_kinv[0];
+    j[10] += dfac_dparams[3] * pix_kinv[1];
+
+    // Derivatives w.r.t. the w parameter do not need to go through the chain
+    // rule as they do not affect the multiplication by K^-1.
+    j[12] = pix_kinv[0] * dfac_inv;
+    j[13] = pix_kinv[1] * dfac_inv;
+    j[14] = 0;
   }
 
   template<typename T>
@@ -614,11 +444,28 @@
   }
 
   template<typename T>
+  static void dProject_dparams(const T* ray, const T* params, T* j) {
+    T pix[2];
+    CameraUtils::Dehomogenize(ray, pix);
+    // This derivative is simplified compared to the unproject derivative,
+    // as we first calculate the distortion parameter, then multiply by K.
+    // The derivatives are then a simple application of the chain rule.
+    T fac;
+    T d_fac = dFactor_dparam(CameraUtils::PixNorm(pix), params, &fac);
+    CameraUtils::dMultK_dparams(params, pix, j);
+    j[0] *= fac;
+    j[3] *= fac;
+    // Derivatives w.r.t. w:
+    j[8] = params[0] * pix[0] * d_fac;
+    j[9] = params[1] * pix[1] * d_fac;
+  }
+
+  template<typename T>
   static void dProject_dray(const T* ray, const T* params, T* j) {
     // De-homogenize and multiply by K.
     T pix[2];
     CameraUtils::Dehomogenize(ray, pix);
-    // Calculate the dehomogenization derivative.
+    // Calculte the dehomogenization derivative.
     T j_dehomog[6];
     CameraUtils::dDehomogenize_dray(ray, j_dehomog);
 
@@ -699,7 +546,6 @@
       // Delta update
       T delta = d / d2;
       ru -= delta;
->>>>>>> 9d05b10c
     }
 
     // Return the undistortion factor
@@ -764,5 +610,21 @@
     j[4] = j_dehomog[4] * k00 + j_dehomog[5] * k01;
     j[5] = j_dehomog[4] * k10 + j_dehomog[5] * k11;
   }
+
+  template<typename T>
+  static void dProject_dparams(const T* ray, const T* params, T* j)
+  {
+    std::cerr << "dProjedt_dparams not defined for the poly3 model. "
+                 " Throwing exception." << std::endl;
+    throw 0;
+  }
+
+  template<typename T>
+  static void dUnproject_dparams(const T* pix, const T* params, T* j)
+  {
+    std::cerr << "dUnproject_dparams not defined for the poly3 model. "
+                 " Throwing exception." << std::endl;
+    throw 0;
+  }
 };
 }